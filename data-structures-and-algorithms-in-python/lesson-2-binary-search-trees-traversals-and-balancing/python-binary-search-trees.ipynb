{
 "cells": [
  {
   "cell_type": "markdown",
   "id": "precise-filename",
   "metadata": {},
   "source": [
    "# Binary Search Trees, Traversals and Balancing in Python\n",
    "\n",
    "### Part 2 of \"Data Structures and Algorithms in Python\"\n",
    "\n",
    "![](https://i.imgur.com/lVqP63n.png)\n",
    "\n",
    "\n",
    "\n",
    "\n",
    "\n",
    "[Data Structures and Algorithms in Python](https://pythondsa.com) is beginner-friendly introduction to common data structures (linked lists, stacks, queues, graphs) and algorithms (search, sorting, recursion, dynamic programming) in Python, designed to help you prepare for coding interviews and assessments. Check out the full series here:\n",
    "\n",
    "1. [Binary Search and Complexity Analysis](https://jovian.com/aakashns/python-binary-search)\n",
    "3. [Binary Search Trees, Traversals and Balancing](https://jovian.com/aakashns/python-binary-search-trees)\n",
    "2. [Python Classes and Linked Lists](https://jovian.com/aakashns/python-classes-and-linked-lists)\n",
    "4. Stacks, Queues and Strings (coming soon)\n",
    "5. Insertion Sort, Merge Sort and Divide-and-Conquer (coming soon)\n",
    "6. Quicksort, Partitions and Average-case Complexity (coming soon)\n",
    "7. Recursion, Backtracking and Dynamic Programming (coming soon)\n",
    "8. Knapsack, Subsequence and Matrix Problems (coming soon)\n",
    "9. Graphs, Breadth-First Search and Depth-First Search (coming soon)\n",
    "10. Shortest Paths, Spanning Trees & Topological Sorting (coming soon)\n",
    "11. Disjoint Sets and the Union Find Algorithm (coming soon)\n",
<<<<<<< HEAD
    "12. Interview Questions, Tips & Practical Advice (coming soon)\n",
    "\n",
    "\n",
    "Earn a verified certificate of accomplishment for this course by signing up here: http://pythondsa.com .\n",
    "\n",
    "Ask questions, get help & participate in discussions on the community forum: https://jovian.com/forum/c/data-structures-and-algorithms-in-python/78"
=======
    "12. Interview Questions, Tips & Practical Advice (coming soon)"
>>>>>>> dbaba9ec
   ]
  },
  {
   "cell_type": "markdown",
   "id": "polished-current",
   "metadata": {},
   "source": [
    "## How to Run the Code\n",
    "\n",
    "The best way to learn the material is to execute the code and experiment with it yourself. This tutorial is an executable [Jupyter notebook](https://jupyter.org) of `.ipynb` extension. You can _run_ this tutorial and experiment with the code examples in a couple of ways: *using free online resources* (recommended) or *on your computer*.\n",
    "\n",
    "#### Option 1: Running using free online resources (1-click, recommended)\n",
    "\n",
    "The easiest way to start executing the code is to click the **Run** button at the top of this page and select \"Run on Colab\" or \"Run on Kaggle\". Make sure to create an account on [Google Colab](https://colab.research.google.com) or [Kaggle](https://kaggle.com) to use these platforms.\n",
    "\n",
    "\n",
    "#### Option 2: Running on your computer locally\n",
    "\n",
    "To run the code on your computer locally, you'll need to set up [Python](https://www.python.org), download the notebook and install the required libraries. Then, follow the following steps:\n",
    "1. We recommend using the [Conda](https://docs.conda.io/projects/conda/en/latest/user-guide/install/) distribution of Python. Install it in your system.\n",
    "2. Create a folder for storing your notebooks and initialise an environment of conda in it.\n",
    "3. Activate the environment by `conda activate \"env_name\"` and add following dependencies with command `conda install ipykernel` and `conda install notebook`.\n",
    "4. run notebook with `jupyter notebook` and open this notebook to run it.\n",
    "\n",
    ">  **Jupyter Notebooks**: This notebook is made of _cells_. Each cell can contain code written in Python or explanations in plain English. You can execute code cells and view the results instantly within the notebook. Jupyter is a powerful platform for experimentation and analysis. Don't be afraid to mess around with the code & break things - you'll learn a lot by encountering and fixing errors. You can use the \"Kernel > Restart & Clear Output\" menu option to clear all outputs and start again from the top."
   ]
  },
  {
   "cell_type": "markdown",
   "id": "governmental-worry",
   "metadata": {},
   "source": [
    "## Problem \n",
    "\n",
    "\n",
    "In this notebook, we'll focus on solving the following problem:\n",
    "\n",
    "> **QUESTION 1**: As a senior backend engineer at Jovian, you are tasked with developing a fast in-memory data structure to manage profile information (username, name and email) for 100 million users. It should allow the following operations to be performed efficiently:\n",
    "> \n",
    "> 1. **Insert** the profile information for a new user.\n",
    "> 2. **Find** the profile information of a user, given their username\n",
    "> 3. **Update** the profile information of a user, given their usrname\n",
    "> 5. **List** all the users of the platform, sorted by username\n",
    ">\n",
    "> You can assume that usernames are unique. \n",
    "\n",
    "Along the way, we will also solve several other questions related to binary trees and binary search trees that are often asked in coding interviews and assessments. "
   ]
  },
  {
   "cell_type": "markdown",
   "id": "primary-adjustment",
   "metadata": {},
   "source": [
    "## The Method\n",
    "\n",
    "\n",
    "Here's a systematic strategy we'll apply for solving problems:\n",
    "\n",
    "1. State the problem clearly. Identify the input & output formats.\n",
    "2. Come up with some example inputs & outputs. Try to cover all edge cases.\n",
    "3. Come up with a correct solution for the problem. State it in plain English.\n",
    "4. Implement the solution and test it using example inputs. Fix bugs, if any.\n",
    "5. Analyze the algorithm's complexity and identify inefficiencies, if any.\n",
    "6. Apply the right technique to overcome the inefficiency. Repeat steps 3 to 6.\n",
    "\n"
   ]
  },
  {
   "cell_type": "markdown",
   "id": "three-register",
   "metadata": {},
   "source": [
    "## 1. State the problem clearly. Identify the input & output formats.\n",
    "\n",
    "#### Problem\n",
    "\n",
    "> We need to create a data structure which can store 100 million records and perform insertion, search, update and list operations efficiently.\n",
    "\n",
    "#### Input\n",
    "\n",
    "The key inputs to our data structure are user profiles, which contain the username, name and email of a user. \n",
    "\n",
    "A Python _class_ would be a great way to represent the information for a user. A class is a blueprint for creating _objects_. Everything in Python is an _object_ belonging to some _class_. Here's the simples possible class in Python, with nothing in it:"
   ]
  },
  {
   "cell_type": "code",
   "execution_count": 1,
   "id": "exempt-financing",
   "metadata": {},
   "outputs": [],
   "source": [
    "class User:\n",
    "    pass"
   ]
  },
  {
   "cell_type": "markdown",
   "id": "pointed-navigator",
   "metadata": {},
   "source": [
    "We can create or _instantiate_ an object of the class by calling it like a function."
   ]
  },
  {
   "cell_type": "code",
   "execution_count": 2,
   "id": "smooth-copyright",
   "metadata": {},
   "outputs": [],
   "source": [
    "user1 = User()"
   ]
  },
  {
   "cell_type": "markdown",
   "id": "unavailable-silly",
   "metadata": {},
   "source": [
    "We can verify that the object is of the class `User`."
   ]
  },
  {
   "cell_type": "code",
   "execution_count": 3,
   "id": "frank-launch",
   "metadata": {},
   "outputs": [
    {
     "data": {
      "text/plain": [
       "<__main__.User at 0x7faf012c3b00>"
      ]
     },
     "execution_count": 3,
     "metadata": {},
     "output_type": "execute_result"
    }
   ],
   "source": [
    "user1"
   ]
  },
  {
   "cell_type": "code",
   "execution_count": 4,
   "id": "variable-enclosure",
   "metadata": {},
   "outputs": [
    {
     "data": {
      "text/plain": [
       "__main__.User"
      ]
     },
     "execution_count": 4,
     "metadata": {},
     "output_type": "execute_result"
    }
   ],
   "source": [
    "type(user1)"
   ]
  },
  {
   "cell_type": "markdown",
   "id": "direct-projector",
   "metadata": {},
   "source": [
    "The object `user1` does not contain any useful information. Let's add a _constructor method_ to the class to store some _attributes_ or _properties_."
   ]
  },
  {
   "cell_type": "code",
   "execution_count": 5,
   "id": "excessive-force",
   "metadata": {},
   "outputs": [],
   "source": [
    "class User:\n",
    "    def __init__(self, username, name, email):\n",
    "        self.username = username\n",
    "        self.name = name\n",
    "        self.email = email\n",
    "        print('User created!')"
   ]
  },
  {
   "cell_type": "markdown",
   "id": "biblical-recommendation",
   "metadata": {},
   "source": [
    "We can now create an object with some properties."
   ]
  },
  {
   "cell_type": "code",
   "execution_count": 6,
   "id": "above-daughter",
   "metadata": {},
   "outputs": [
    {
     "name": "stdout",
     "output_type": "stream",
     "text": [
      "User created!\n"
     ]
    }
   ],
   "source": [
    "user2 = User('john', 'John Doe', 'john@doe.com')"
   ]
  },
  {
   "cell_type": "code",
   "execution_count": 7,
   "id": "single-roads",
   "metadata": {},
   "outputs": [
    {
     "data": {
      "text/plain": [
       "<__main__.User at 0x7faf012c3e48>"
      ]
     },
     "execution_count": 7,
     "metadata": {},
     "output_type": "execute_result"
    }
   ],
   "source": [
    "user2"
   ]
  },
  {
   "cell_type": "markdown",
   "id": "narrow-seeker",
   "metadata": {},
   "source": [
    "Here's what's happening above (conceptually):\n",
    "\n",
    "- Python creates an empty object of the type user and stores in the variable `user2`\n",
    "- Python then invokes the function `User.___init__` with the arguments `user2`, `\"john\"`, `\"John Doe\"` and `\"john@doe.com\"`\n",
    "- As the `__init__` function is executed, the properties `username`, `name` and `email` are set on the object `user2`\n"
   ]
  },
  {
   "cell_type": "markdown",
   "id": "injured-sheffield",
   "metadata": {},
   "source": [
    "We can access the properties of the object using the `.` notation."
   ]
  },
  {
   "cell_type": "code",
   "execution_count": 8,
   "id": "blessed-albert",
   "metadata": {},
   "outputs": [
    {
     "data": {
      "text/plain": [
       "'John Doe'"
      ]
     },
     "execution_count": 8,
     "metadata": {},
     "output_type": "execute_result"
    }
   ],
   "source": [
    "user2.name"
   ]
  },
  {
   "cell_type": "code",
   "execution_count": 9,
   "id": "strategic-mixture",
   "metadata": {},
   "outputs": [
    {
     "data": {
      "text/plain": [
       "('john@doe.com', 'john')"
      ]
     },
     "execution_count": 9,
     "metadata": {},
     "output_type": "execute_result"
    }
   ],
   "source": [
    "user2.email, user2.username"
   ]
  },
  {
   "cell_type": "markdown",
   "id": "international-arrow",
   "metadata": {},
   "source": [
    "You can also define custom methods inside a class."
   ]
  },
  {
   "cell_type": "code",
   "execution_count": 10,
   "id": "trying-listening",
   "metadata": {},
   "outputs": [],
   "source": [
    "class User:\n",
    "    def __init__(self, username, name, email):\n",
    "        self.username = username\n",
    "        self.name = name\n",
    "        self.email = email\n",
    "    \n",
    "    def introduce_yourself(self, guest_name):\n",
    "        print(\"Hi {}, I'm {}! Contact me at {} .\".format(guest_name, self.name, self.email))"
   ]
  },
  {
   "cell_type": "code",
   "execution_count": 11,
   "id": "previous-nicaragua",
   "metadata": {},
   "outputs": [],
   "source": [
    "user3 = User('jane', 'Jane Doe', 'jane@doe.com')"
   ]
  },
  {
   "cell_type": "code",
   "execution_count": 12,
   "id": "negative-tunisia",
   "metadata": {},
   "outputs": [
    {
     "name": "stdout",
     "output_type": "stream",
     "text": [
      "Hi David, I'm Jane Doe! Contact me at jane@doe.com .\n"
     ]
    }
   ],
   "source": [
    "user3.introduce_yourself('David')"
   ]
  },
  {
   "cell_type": "markdown",
   "id": "rental-power",
   "metadata": {},
   "source": [
    "When we try to invoke the method `user3.introduce_yourself`, the object `user3` is automatically passed as the first argument `self`. Indeed, the following statement is equivalent to the above statement."
   ]
  },
  {
   "cell_type": "code",
   "execution_count": 13,
   "id": "apparent-spring",
   "metadata": {},
   "outputs": [
    {
     "name": "stdout",
     "output_type": "stream",
     "text": [
      "Hi David, I'm Jane Doe! Contact me at jane@doe.com .\n"
     ]
    }
   ],
   "source": [
    "User.introduce_yourself(user3, 'David')"
   ]
  },
  {
   "cell_type": "markdown",
   "id": "veterinary-sustainability",
   "metadata": {},
   "source": [
    "Finally, we'll define a couple of helper methods to display user objects nicely within Jupyter."
   ]
  },
  {
   "cell_type": "code",
   "execution_count": 14,
   "id": "regular-equivalent",
   "metadata": {},
   "outputs": [],
   "source": [
    "class User:\n",
    "    def __init__(self, username, name, email):\n",
    "        self.username = username\n",
    "        self.name = name\n",
    "        self.email = email\n",
    "        \n",
    "    def __repr__(self):\n",
    "        return \"User(username='{}', name='{}', email='{}')\".format(self.username, self.name, self.email)\n",
    "    \n",
    "    def __str__(self):\n",
    "        return self.__repr__()"
   ]
  },
  {
   "cell_type": "code",
   "execution_count": 15,
   "id": "bright-vegetation",
   "metadata": {},
   "outputs": [],
   "source": [
    "user4 = User('jane', 'Jane Doe', 'jane@doe.com')"
   ]
  },
  {
   "cell_type": "code",
   "execution_count": 16,
   "id": "controlling-vehicle",
   "metadata": {},
   "outputs": [
    {
     "data": {
      "text/plain": [
       "User(username='jane', name='Jane Doe', email='jane@doe.com')"
      ]
     },
     "execution_count": 16,
     "metadata": {},
     "output_type": "execute_result"
    }
   ],
   "source": [
    "user4"
   ]
  },
  {
   "cell_type": "markdown",
   "id": "closing-auditor",
   "metadata": {},
   "source": [
    "**Exercise:** What is the purpose of defining the functions `__str__` and `__repr__` within a class? How are the two functions different? Illustrate with some examples using the empty cells below.\n",
    "\n",
    "\n",
    "Learn more about classes in Python here: https://jovian.com/aakashns/python-classes-and-linked-lists ."
   ]
  },
  {
   "cell_type": "code",
   "execution_count": null,
   "id": "satisfactory-pepper",
   "metadata": {},
   "outputs": [],
   "source": []
  },
  {
   "cell_type": "code",
   "execution_count": null,
   "id": "outside-jamaica",
   "metadata": {},
   "outputs": [],
   "source": []
  },
  {
   "cell_type": "markdown",
   "id": "enclosed-surface",
   "metadata": {},
   "source": [
    "#### Output\n",
    "\n",
    "We can also express our desired data structure as a Python class `UserDatabase` with four methods: `insert`, `find`, `update` and `list_all`. "
   ]
  },
  {
   "cell_type": "code",
   "execution_count": 17,
   "id": "matched-homework",
   "metadata": {},
   "outputs": [],
   "source": [
    "class UserDatabase:\n",
    "    def insert(self, user):\n",
    "        pass\n",
    "    \n",
    "    def find(self, username):\n",
    "        pass\n",
    "    \n",
    "    def update(self, user):\n",
    "        pass\n",
    "        \n",
    "    def list_all(self):\n",
    "        pass"
   ]
  },
  {
   "cell_type": "markdown",
   "id": "temporal-tender",
   "metadata": {},
   "source": [
    "It's good programming practice to list out the signatures of different class functions before we actually implement the class."
   ]
  },
  {
   "cell_type": "markdown",
   "id": "laden-tiger",
   "metadata": {},
   "source": [
    "## 2. Come up with some example inputs & outputs. \n",
    "\n",
    "Let's create some sample user profiles that we can use to test our functions once we implement them."
   ]
  },
  {
   "cell_type": "code",
   "execution_count": 18,
   "id": "appointed-guatemala",
   "metadata": {},
   "outputs": [],
   "source": [
    "aakash = User('aakash', 'Aakash Rai', 'aakash@example.com')\n",
    "biraj = User('biraj', 'Biraj Das', 'biraj@example.com')\n",
    "hemanth = User('hemanth', 'Hemanth Jain', 'hemanth@example.com')\n",
    "jadhesh = User('jadhesh', 'Jadhesh Verma', 'jadhesh@example.com')\n",
    "siddhant = User('siddhant', 'Siddhant Sinha', 'siddhant@example.com')\n",
    "sonaksh = User('sonaksh', 'Sonaksh Kumar', 'sonaksh@example.com')\n",
    "vishal = User('vishal', 'Vishal Goel', 'vishal@example.com')"
   ]
  },
  {
   "cell_type": "code",
   "execution_count": 19,
   "id": "digital-happening",
   "metadata": {},
   "outputs": [],
   "source": [
    "users = [aakash, biraj, hemanth, jadhesh, siddhant, sonaksh, vishal]"
   ]
  },
  {
   "cell_type": "markdown",
   "id": "introductory-prison",
   "metadata": {},
   "source": [
    "We can access different fields within a user profile object using the `.` (dot) notation."
   ]
  },
  {
   "cell_type": "code",
   "execution_count": 20,
   "id": "extreme-judge",
   "metadata": {},
   "outputs": [
    {
     "data": {
      "text/plain": [
       "('biraj', 'biraj@example.com', 'Biraj Das')"
      ]
     },
     "execution_count": 20,
     "metadata": {},
     "output_type": "execute_result"
    }
   ],
   "source": [
    "biraj.username, biraj.email, biraj.name"
   ]
  },
  {
   "cell_type": "markdown",
   "id": "reserved-transition",
   "metadata": {},
   "source": [
    "We can also view a string representation of the object, since defined the `__repr__` and `__str__` methods"
   ]
  },
  {
   "cell_type": "code",
   "execution_count": 21,
   "id": "conceptual-clearing",
   "metadata": {
    "scrolled": true
   },
   "outputs": [
    {
     "name": "stdout",
     "output_type": "stream",
     "text": [
      "User(username='aakash', name='Aakash Rai', email='aakash@example.com')\n"
     ]
    }
   ],
   "source": [
    "print(aakash)"
   ]
  },
  {
   "cell_type": "code",
   "execution_count": 22,
   "id": "funky-start",
   "metadata": {},
   "outputs": [
    {
     "data": {
      "text/plain": [
       "[User(username='aakash', name='Aakash Rai', email='aakash@example.com'),\n",
       " User(username='biraj', name='Biraj Das', email='biraj@example.com'),\n",
       " User(username='hemanth', name='Hemanth Jain', email='hemanth@example.com'),\n",
       " User(username='jadhesh', name='Jadhesh Verma', email='jadhesh@example.com'),\n",
       " User(username='siddhant', name='Siddhant Sinha', email='siddhant@example.com'),\n",
       " User(username='sonaksh', name='Sonaksh Kumar', email='sonaksh@example.com'),\n",
       " User(username='vishal', name='Vishal Goel', email='vishal@example.com')]"
      ]
     },
     "execution_count": 22,
     "metadata": {},
     "output_type": "execute_result"
    }
   ],
   "source": [
    "users"
   ]
  },
  {
   "cell_type": "markdown",
   "id": "broken-methodology",
   "metadata": {},
   "source": [
    "Since we haven't implemented our data structure yet, it's not possible to list sample outputs. However you can try to come up with different scenarios to test future implementations\n",
    "\n",
    "**Exercise:** List some scenarios for testing the class methods `insert`, `find`, `update` and `list_all`.\n",
    "\n",
    "1. Insert:\n",
    "    1. Inserting into an empty database of users\n",
    "    2. Trying to insert a user with a username that already exists\n",
    "    3. Inserting a user with a username that does not exist\n",
    "    4. ???\n",
    "\n",
    "2. Find:\n",
    "    1. ???\n",
    "    2. ???\n",
    "    3. ???\n",
    "\n",
    "3. Update:\n",
    "    1. ???\n",
    "    2. ???\n",
    "    3. ???\n",
    "\n",
    "4. List:\n",
    "    1. ???\n",
    "    2. ???\n",
    "    3. ???\n",
    "\n",
    "\n"
   ]
  },
  {
   "cell_type": "markdown",
   "id": "nuclear-infrared",
   "metadata": {},
   "source": [
    "## 3. Come up with a correct solution. State it in plain English.\n",
    "\n",
    "Here's a simple and easy solution to the problem: we store the `User` objects in a list sorted by usernames. \n",
    "\n",
    "The various functions can be implemented as follows:\n",
    "\n",
    "1. **Insert**: Loop through the list and add the new user at a position that keeps the list sorted.\n",
    "2. **Find**: Loop through the list and find the user object with the username matching the query.\n",
    "3. **Update**: Loop through the list, find the user object matching the query and update the details\n",
    "4. **List**: Return the list of user objects.\n",
    "\n",
    "We can use the fact usernames, which are are strings can be compared using the `<`, `>` and `==` operators in Python."
   ]
  },
  {
   "cell_type": "code",
   "execution_count": 23,
   "id": "fifth-polymer",
   "metadata": {},
   "outputs": [
    {
     "data": {
      "text/plain": [
       "True"
      ]
     },
     "execution_count": 23,
     "metadata": {},
     "output_type": "execute_result"
    }
   ],
   "source": [
    "'biraj' < 'hemanth'"
   ]
  },
  {
   "cell_type": "markdown",
   "id": "computational-affairs",
   "metadata": {},
   "source": [
    "## 4. Implement the solution and test it using example inputs.\n",
    "\n",
    "The code for implementing the above solution is also fairly straightfoward."
   ]
  },
  {
   "cell_type": "code",
   "execution_count": 24,
   "id": "detailed-technician",
   "metadata": {},
   "outputs": [],
   "source": [
    "class UserDatabase:\n",
    "    def __init__(self):\n",
    "        self.users = []\n",
    "    \n",
    "    def insert(self, user):\n",
    "        i = 0\n",
    "        while i < len(self.users):\n",
    "            # Find the first username greater than the new user's username\n",
    "            if self.users[i].username > user.username:\n",
    "                break\n",
    "            i += 1\n",
    "        self.users.insert(i, user)\n",
    "    \n",
    "    def find(self, username):\n",
    "        for user in self.users:\n",
    "            if user.username == username:\n",
    "                return user\n",
    "    \n",
    "    def update(self, user):\n",
    "        target = self.find(user.username)\n",
    "        target.name, target.email = user.name, user.email\n",
    "        \n",
    "    def list_all(self):\n",
    "        return self.users"
   ]
  },
  {
   "cell_type": "markdown",
   "id": "rational-retrieval",
   "metadata": {},
   "source": [
    "We can create a new database of users by _instantiating_ and object of the `UserDatabase` class."
   ]
  },
  {
   "cell_type": "code",
   "execution_count": 25,
   "id": "useful-sperm",
   "metadata": {},
   "outputs": [],
   "source": [
    "database = UserDatabase()"
   ]
  },
  {
   "cell_type": "markdown",
   "id": "enabling-billion",
   "metadata": {},
   "source": [
    "Let's insert some entires into the object."
   ]
  },
  {
   "cell_type": "code",
   "execution_count": 26,
   "id": "regular-relevance",
   "metadata": {},
   "outputs": [],
   "source": [
    "database.insert(hemanth)\n",
    "database.insert(aakash)\n",
    "database.insert(siddhant)"
   ]
  },
  {
   "cell_type": "markdown",
   "id": "entire-professional",
   "metadata": {},
   "source": [
    "We can now retrieve the data for a user, given their username."
   ]
  },
  {
   "cell_type": "code",
   "execution_count": 27,
   "id": "incoming-session",
   "metadata": {},
   "outputs": [
    {
     "data": {
      "text/plain": [
       "User(username='siddhant', name='Siddhant Sinha', email='siddhant@example.com')"
      ]
     },
     "execution_count": 27,
     "metadata": {},
     "output_type": "execute_result"
    }
   ],
   "source": [
    "user = database.find('siddhant')\n",
    "user"
   ]
  },
  {
   "cell_type": "markdown",
   "id": "lesbian-location",
   "metadata": {},
   "source": [
    "Let's try changing the information for a user"
   ]
  },
  {
   "cell_type": "code",
   "execution_count": 28,
   "id": "wanted-colonial",
   "metadata": {},
   "outputs": [],
   "source": [
    "database.update(User(username='siddhant', name='Siddhant U', email='siddhantu@example.com'))"
   ]
  },
  {
   "cell_type": "code",
   "execution_count": 29,
   "id": "starting-hurricane",
   "metadata": {},
   "outputs": [
    {
     "data": {
      "text/plain": [
       "User(username='siddhant', name='Siddhant U', email='siddhantu@example.com')"
      ]
     },
     "execution_count": 29,
     "metadata": {},
     "output_type": "execute_result"
    }
   ],
   "source": [
    "user = database.find('siddhant')\n",
    "user"
   ]
  },
  {
   "cell_type": "markdown",
   "id": "minor-accident",
   "metadata": {},
   "source": [
    "Finally, we can retrieve a list of users in alphabetical order."
   ]
  },
  {
   "cell_type": "code",
   "execution_count": 30,
   "id": "approved-square",
   "metadata": {},
   "outputs": [
    {
     "data": {
      "text/plain": [
       "[User(username='aakash', name='Aakash Rai', email='aakash@example.com'),\n",
       " User(username='hemanth', name='Hemanth Jain', email='hemanth@example.com'),\n",
       " User(username='siddhant', name='Siddhant U', email='siddhantu@example.com')]"
      ]
     },
     "execution_count": 30,
     "metadata": {},
     "output_type": "execute_result"
    }
   ],
   "source": [
    "database.list_all()"
   ]
  },
  {
   "cell_type": "markdown",
   "id": "together-basketball",
   "metadata": {},
   "source": [
    "Let's verify that a new user is inserted into the correct position."
   ]
  },
  {
   "cell_type": "code",
   "execution_count": 31,
   "id": "advised-hungarian",
   "metadata": {},
   "outputs": [],
   "source": [
    "database.insert(biraj)"
   ]
  },
  {
   "cell_type": "code",
   "execution_count": 32,
   "id": "interracial-occasion",
   "metadata": {},
   "outputs": [
    {
     "data": {
      "text/plain": [
       "[User(username='aakash', name='Aakash Rai', email='aakash@example.com'),\n",
       " User(username='biraj', name='Biraj Das', email='biraj@example.com'),\n",
       " User(username='hemanth', name='Hemanth Jain', email='hemanth@example.com'),\n",
       " User(username='siddhant', name='Siddhant U', email='siddhantu@example.com')]"
      ]
     },
     "execution_count": 32,
     "metadata": {},
     "output_type": "execute_result"
    }
   ],
   "source": [
    "database.list_all()"
   ]
  },
  {
   "cell_type": "markdown",
   "id": "comfortable-satisfaction",
   "metadata": {},
   "source": [
    "The user `biraj` was inserted just before `hemanth`, as expected.\n",
    "\n",
    "**Exercise:** Use the empty cells below to test the various scenarios you listed in step 2 above."
   ]
  },
  {
   "cell_type": "code",
   "execution_count": null,
   "id": "removed-still",
   "metadata": {},
   "outputs": [],
   "source": []
  },
  {
   "cell_type": "code",
   "execution_count": null,
   "id": "concerned-congress",
   "metadata": {},
   "outputs": [],
   "source": []
  },
  {
   "cell_type": "code",
   "execution_count": null,
   "id": "floppy-technician",
   "metadata": {},
   "outputs": [],
   "source": []
  },
  {
   "cell_type": "markdown",
   "id": "dangerous-venezuela",
   "metadata": {},
   "source": [
    "## 5. Analyze the algorithm's complexity and identify inefficiencies\n",
    "\n",
    "The operations `insert`, `find`, `update` involves iterating over a list of users, in the worst case, they may take up to `N` iterations to return a result, where `N` is the total number of users. `list_all` however, simply returns the existing internal list of users. \n",
    "\n",
    "Thus, the time complexities of the various operations are:\n",
    "\n",
    "1. Insert: **O(N)**\n",
    "2. Find: **O(N)**\n",
    "3. Update: **O(N)**\n",
    "4. List: **O(1)**\n",
    "\n",
    "**Exercise:** Verify that the space complexity of each operation is **O(1)**.\n",
    "\n",
    "Is this good enough? To get a sense how long each function might take if there are 100 million users on the platform, we can simply run an `for` or `while` loop on 10 million numbers."
   ]
  },
  {
   "cell_type": "code",
   "execution_count": 33,
   "id": "healthy-blade",
   "metadata": {},
   "outputs": [
    {
     "name": "stdout",
     "output_type": "stream",
     "text": [
      "CPU times: user 8.42 s, sys: 8.05 ms, total: 8.42 s\n",
      "Wall time: 8.43 s\n"
     ]
    }
   ],
   "source": [
    "%%time\n",
    "for i in range(100000000):\n",
    "    j = i*i"
   ]
  },
  {
   "cell_type": "markdown",
   "id": "endangered-centre",
   "metadata": {},
   "source": [
    "It takes almost 10 seconds to execute all the iterations in the above cell. \n",
    "\n",
    "* A 10-second delay for fetching user profiles will lead to a suboptimal users experience and may cause many users to stop using the platform altogether. \n",
    "* The 10-second processing time for each profile request will also significantly limit the number of users that can access the platform at a time or increase the cloud infrastructure costs for the company by millions of dollars.\n",
    "\n",
    "As a senior backend engineer, you must come up with a more efficient data structure! Choosing the right data structure for the requirements at hand is an important skill. It's apparent that a sorted list of users might not be the best data structure to organize profile information for millions of users. "
   ]
  },
  {
   "cell_type": "markdown",
<<<<<<< HEAD
   "id": "popular-launch",
   "metadata": {},
   "source": [
    "### Save and upload your work to Jovian\n",
    "\n",
    "Whether you're running this Jupyter notebook online or on your computer, it's essential to save your work from time to time. You can continue working on a saved notebook later or share it with friends and colleagues to let them execute your code. [Jovian](https://jovian.com/platform-features) offers an easy way of saving and sharing your Jupyter notebooks online."
   ]
  },
  {
   "cell_type": "code",
   "execution_count": 34,
   "id": "interpreted-engine",
   "metadata": {},
   "outputs": [],
   "source": [
    "!pip install jovian --upgrade --quiet"
   ]
  },
  {
   "cell_type": "code",
   "execution_count": 35,
   "id": "concrete-groove",
   "metadata": {},
   "outputs": [],
   "source": [
    "import jovian"
   ]
  },
  {
   "cell_type": "code",
   "execution_count": 36,
   "id": "spread-agriculture",
   "metadata": {},
   "outputs": [
    {
     "data": {
      "application/javascript": [
       "window.require && require([\"base/js/namespace\"],function(Jupyter){Jupyter.notebook.save_checkpoint()})"
      ],
      "text/plain": [
       "<IPython.core.display.Javascript object>"
      ]
     },
     "metadata": {},
     "output_type": "display_data"
    },
    {
     "name": "stdout",
     "output_type": "stream",
     "text": [
      "[jovian] Attempting to save notebook..\u001b[0m\n",
      "[jovian] Updating notebook \"aakashns/python-binary-search-trees\" on https://jovian.com/\u001b[0m\n",
      "[jovian] Uploading notebook..\u001b[0m\n",
      "[jovian] Capturing environment..\u001b[0m\n",
      "[jovian] Committed successfully! https://jovian.com/aakashns/python-binary-search-trees\u001b[0m\n"
     ]
    },
    {
     "data": {
      "text/plain": [
       "'https://jovian.com/aakashns/python-binary-search-trees'"
      ]
     },
     "execution_count": 36,
     "metadata": {},
     "output_type": "execute_result"
    }
   ],
   "source": [
    "jovian.commit(project='python-binary-search-trees')"
   ]
  },
  {
   "cell_type": "markdown",
=======
>>>>>>> dbaba9ec
   "id": "bright-nothing",
   "metadata": {},
   "source": [
    "## 6. Apply the right technique to overcome the inefficiency\n",
    "\n",
    "We can limit the number of iterations required for common operations like find, insert and update by organizing our data in the following structure, called a **binary tree**:\n",
    "\n",
    "<img src=\"https://i.imgur.com/lVqP63n.png\" width=\"520\">\n",
    "\n",
    "\n",
    "\n",
    "It's called a tree because it vaguely like an inverted tree trunk with branches. \n",
    "* The word \"binary\" indicates that each \"node\" in the tree can have at most 2 children (left or right). \n",
    "* Nodes can have 0, 1 or 2 children. Nodes that do not have any children are sometimes also called \"leaves\".\n",
    "* The single node at the top is called the \"root\" node, and it typically where operations like search, insertion etc. begin.\n",
    "\n",
    "<img src=\"https://i.imgur.com/TZHMKJr.png\" width=\"400\">\n"
   ]
  },
  {
   "cell_type": "markdown",
   "id": "useful-blade",
   "metadata": {},
   "source": [
    "## Balanced Binary Search Trees\n",
    "\n",
    "<img src=\"https://i.imgur.com/Mqef5b3.png\" width=\"520\">\n",
    "\n",
    "For our use case, we require the binary tree to have some additional properties:\n",
    "\n",
    "1. **Keys and Values**: Each node of the tree stores a key (a username) and a value (a `User` object). Only keys are shown in the picture above for brevity. A binary tree where nodes have both a key and a value is often referred to as a **map** or **treemap** (because it maps keys to values).\n",
    "2. **Binary Search Tree**: The *left subtree* of any node only contains nodes with keys that are lexicographically smaller than the node's key, and the *right subtree* of any node only contains nodes with keys that lexicographically larger than the node's key. A tree that satisfies this property is called a **binary search trees**, and it's easy to locate a specific key by traversing a single path down from the root note.\n",
    "3. **Balanced Tree**: The tree is **balanced** i.e. it does not skew too heavily to one side or the other. The left and right subtrees of any node shouldn't differ in height/depth by more than 1 level.\n",
    "\n",
    "\n",
    "### Height of a Binary Tree\n",
    "\n",
    "The number of levels in a tree is called its height. As you can tell from the picture above, each level of a tree contains twice as many nodes as the previous level. \n",
    "\n",
    "For a tree of height `k`, here's a list of the number of nodes at each level:\n",
    "\n",
    "Level 0: `1`\n",
    "\n",
    "Level 1: `2`\n",
    "\n",
    "Level 2: `4` i.e. `2^2`\n",
    "\n",
    "Level 3: `8` i.e. `2^3`\n",
    "\n",
    "...\n",
    "\n",
    "Level k-1: `2^(k-1)`\n",
    "\n",
    "If the total number of nodes in the tree is `N`, then it follows that\n",
    "\n",
    "```\n",
    "N = 1 + 2^1 + 2^2 + 2^3 + ... + 2^(k-1)\n",
    "```\n",
    "\n",
    "\n",
    "We can simplify this equation by adding `1` on each side:\n",
    "\n",
    "```\n",
    "N + 1 = 1 + 1 + 2^1 + 2^2 + 2^3 + ... + 2^(k-1) \n",
    "\n",
    "N + 1 = 2^1 + 2^1 + 2^2+ 2^3 + ... + 2^(k-1) \n",
    "\n",
    "N + 1 = = 2^2 + 2^2 + 2^3 + ... + 2^(k-1)\n",
    "\n",
    "N + 1 = = 2^3 + 2^3 + ... + 2^(k-1)\n",
    "\n",
    "...\n",
    "\n",
    "N + 1 = 2^(k-1) + 2^(k-1)\n",
    "\n",
    "N + 1 = 2^k\n",
    "\n",
    "k = log(N + 1) <= log(N) + 1 \n",
    "\n",
    "```\n",
    "\n",
    "Thus, to store `N` records we require a balanced binary search tree (BST) of height no larger than `log(N) + 1`. This is a very useful property, in combination with the fact that nodes are arranged in a way that makes it easy to find a specific key by following a single path down from the root. \n",
    "\n",
    "As we'll see soon, the `insert`, `find` and `update` operations in a balanced BST have time complexity `O(log N)` since they all involve traversing a single path down from the root of the tree."
   ]
  },
  {
   "cell_type": "markdown",
   "id": "fatty-brook",
   "metadata": {},
   "source": [
    "## Binary Tree\n",
    "\n",
    "> **QUESTION 2**: Implement a binary tree using Python, and show its usage with some examples.\n",
    "\n",
    "To begin, we'll create simple binary tree (without any of the additional properties) containing numbers as keys within nodes. Here's an example:\n",
    "\n",
    "<img src=\"https://i.imgur.com/hg2ZG5h.png\" width=\"240\">\n",
    "\n",
    "Here's a simple class representing a node within a binary tree.\n"
   ]
  },
  {
   "cell_type": "code",
   "execution_count": 37,
   "id": "concerned-guarantee",
   "metadata": {},
   "outputs": [],
   "source": [
    "class TreeNode:\n",
    "    def __init__(self, key):\n",
    "        self.key = key\n",
    "        self.left = None\n",
    "        self.right = None"
   ]
  },
  {
   "cell_type": "markdown",
   "id": "super-accuracy",
   "metadata": {},
   "source": [
    "Let's create objects representing each node of the above tree"
   ]
  },
  {
   "cell_type": "code",
   "execution_count": 38,
   "id": "activated-medicaid",
   "metadata": {},
   "outputs": [],
   "source": [
    "node0 = TreeNode(3)\n",
    "node1 = TreeNode(4)\n",
    "node2 = TreeNode(5)"
   ]
  },
  {
   "cell_type": "markdown",
   "id": "blond-antibody",
   "metadata": {},
   "source": [
    "Let's verify that `node0` is an object of the type `TreeNode` and has the property `key` set to `3`."
   ]
  },
  {
   "cell_type": "code",
   "execution_count": 39,
   "id": "thorough-dollar",
   "metadata": {},
   "outputs": [
    {
     "data": {
      "text/plain": [
       "<__main__.TreeNode at 0x7faf03417b00>"
      ]
     },
     "execution_count": 39,
     "metadata": {},
     "output_type": "execute_result"
    }
   ],
   "source": [
    "node0"
   ]
  },
  {
   "cell_type": "code",
   "execution_count": 40,
   "id": "introductory-entrance",
   "metadata": {},
   "outputs": [
    {
     "data": {
      "text/plain": [
       "3"
      ]
     },
     "execution_count": 40,
     "metadata": {},
     "output_type": "execute_result"
    }
   ],
   "source": [
    "node0.key"
   ]
  },
  {
   "cell_type": "markdown",
   "id": "impressed-charity",
   "metadata": {},
   "source": [
    "We can *connect* the nodes by setting the `.left` and `.right` properties of the root node."
   ]
  },
  {
   "cell_type": "code",
   "execution_count": 41,
   "id": "challenging-seventh",
   "metadata": {},
   "outputs": [],
   "source": [
    "node0.left = node1\n",
    "node0.right = node2"
   ]
  },
  {
   "cell_type": "markdown",
   "id": "roman-garage",
   "metadata": {},
   "source": [
    "And we're done! We can create a new variable *tree* which simply points to the root node, and use it to access all the nodes within the tree.\n",
    "\n",
    "<img src=\"https://i.imgur.com/hg2ZG5h.png\" width=\"240\">"
   ]
  },
  {
   "cell_type": "code",
   "execution_count": 42,
   "id": "recorded-empire",
   "metadata": {},
   "outputs": [],
   "source": [
    "tree = node0"
   ]
  },
  {
   "cell_type": "code",
   "execution_count": 43,
   "id": "elder-fiction",
   "metadata": {},
   "outputs": [
    {
     "data": {
      "text/plain": [
       "3"
      ]
     },
     "execution_count": 43,
     "metadata": {},
     "output_type": "execute_result"
    }
   ],
   "source": [
    "tree.key"
   ]
  },
  {
   "cell_type": "code",
   "execution_count": 44,
   "id": "afraid-balloon",
   "metadata": {},
   "outputs": [
    {
     "data": {
      "text/plain": [
       "4"
      ]
     },
     "execution_count": 44,
     "metadata": {},
     "output_type": "execute_result"
    }
   ],
   "source": [
    "tree.left.key"
   ]
  },
  {
   "cell_type": "code",
   "execution_count": 45,
   "id": "traditional-brother",
   "metadata": {},
   "outputs": [
    {
     "data": {
      "text/plain": [
       "5"
      ]
     },
     "execution_count": 45,
     "metadata": {},
     "output_type": "execute_result"
    }
   ],
   "source": [
    "tree.right.key"
   ]
  },
  {
   "cell_type": "markdown",
   "id": "criminal-leeds",
   "metadata": {},
   "source": [
    "Going forward, we'll use the term \"tree\" to refer to the root node. The term \"node\" can refer to any node in a tree, not necessarily the root.\n",
    "\n",
    "**Exercise:** Create the following binary tree using the `TreeNode` class defined above.\n",
    "\n",
    "<img src=\"https://i.imgur.com/d7djJAf.png\" width=\"540\">"
   ]
  },
  {
   "cell_type": "code",
   "execution_count": null,
   "id": "ongoing-assignment",
   "metadata": {},
   "outputs": [],
   "source": []
  },
  {
   "cell_type": "code",
   "execution_count": null,
   "id": "headed-discovery",
   "metadata": {},
   "outputs": [],
   "source": []
  },
  {
   "cell_type": "markdown",
   "id": "crucial-bacon",
   "metadata": {},
   "source": [
    "It's a bit inconvenient to create a tree by manually connecting all the nodes. Let's write a helper function which can convert a tuple with the structure `( left_subtree, key, right_subtree)` (where `left_subtree` and `right_subtree` are themselves tuples) into binary tree.\n",
    "\n",
    "Here's an tuple representing the tree shown above:"
   ]
  },
  {
   "cell_type": "code",
   "execution_count": 46,
   "id": "rising-zealand",
   "metadata": {},
   "outputs": [],
   "source": [
    "tree_tuple = ((1,3,None), 2, ((None, 3, 4), 5, (6, 7, 8)))"
   ]
  },
  {
   "cell_type": "code",
   "execution_count": 47,
   "id": "defined-string",
   "metadata": {},
   "outputs": [],
   "source": [
    "def parse_tuple(data):\n",
    "    # print(data)\n",
    "    if isinstance(data, tuple) and len(data) == 3:\n",
    "        node = TreeNode(data[1])\n",
    "        node.left = parse_tuple(data[0])\n",
    "        node.right = parse_tuple(data[2])\n",
    "    elif data is None:\n",
    "        node = None\n",
    "    else:\n",
    "        node = TreeNode(data)\n",
    "    return node"
   ]
  },
  {
   "cell_type": "markdown",
   "id": "final-cambridge",
   "metadata": {},
   "source": [
    "The `parse_tuple` creates a new root node when a tuple of size 3 as an the input. Interestingly, to create the left and right subtrees for the node, the `parse_tuple` function invokes itself. This technique is called _recursion_. The chain of _recursive_ calls ends when `parse_tuple` encounters a number or `None` as input. We'll use recursion extensively throughout this tutorial.\n",
    "\n",
    "\n",
    "**Exercise:** Add print statements inside `parse_tuple` to display the arguments for each call of the function. Does the sequence of recursive calls make sense to you?\n"
   ]
  },
  {
   "cell_type": "markdown",
   "id": "different-surprise",
   "metadata": {},
   "source": [
    "Let's try out `parse_tuple` with the tuple define earlier."
   ]
  },
  {
   "cell_type": "code",
   "execution_count": 48,
   "id": "heavy-consent",
   "metadata": {},
   "outputs": [],
   "source": [
    "tree2 = parse_tuple(((1,3,None), 2, ((None, 3, 4), 5, (6, 7, 8))))"
   ]
  },
  {
   "cell_type": "code",
   "execution_count": 49,
   "id": "received-click",
   "metadata": {},
   "outputs": [
    {
     "data": {
      "text/plain": [
       "<__main__.TreeNode at 0x7faf034263c8>"
      ]
     },
     "execution_count": 49,
     "metadata": {},
     "output_type": "execute_result"
    }
   ],
   "source": [
    "tree2"
   ]
  },
  {
   "cell_type": "markdown",
   "id": "urban-result",
   "metadata": {},
   "source": [
    "We can now examine the tree to verify that it was constructed as expected.\n",
    "\n",
    "<img src=\"https://i.imgur.com/d7djJAf.png\" width=\"540\">"
   ]
  },
  {
   "cell_type": "code",
   "execution_count": 50,
   "id": "precious-hammer",
   "metadata": {},
   "outputs": [
    {
     "data": {
      "text/plain": [
       "2"
      ]
     },
     "execution_count": 50,
     "metadata": {},
     "output_type": "execute_result"
    }
   ],
   "source": [
    "tree2.key"
   ]
  },
  {
   "cell_type": "code",
   "execution_count": 51,
   "id": "finished-moses",
   "metadata": {},
   "outputs": [
    {
     "data": {
      "text/plain": [
       "(3, 5)"
      ]
     },
     "execution_count": 51,
     "metadata": {},
     "output_type": "execute_result"
    }
   ],
   "source": [
    "tree2.left.key, tree2.right.key"
   ]
  },
  {
   "cell_type": "code",
   "execution_count": 52,
   "id": "regulated-monthly",
   "metadata": {},
   "outputs": [
    {
     "data": {
      "text/plain": [
       "(1, None, 3, 7)"
      ]
     },
     "execution_count": 52,
     "metadata": {},
     "output_type": "execute_result"
    }
   ],
   "source": [
    "tree2.left.left.key, tree2.left.right, tree2.right.left.key, tree2.right.right.key"
   ]
  },
  {
   "cell_type": "code",
   "execution_count": 53,
   "id": "dedicated-warning",
   "metadata": {
    "scrolled": true
   },
   "outputs": [
    {
     "data": {
      "text/plain": [
       "(4, 6, 8)"
      ]
     },
     "execution_count": 53,
     "metadata": {},
     "output_type": "execute_result"
    }
   ],
   "source": [
    "tree2.right.left.right.key, tree2.right.right.left.key, tree2.right.right.right.key"
   ]
  },
  {
   "cell_type": "markdown",
   "id": "parallel-healthcare",
   "metadata": {},
   "source": [
    "**Exercise:** Define a function `tree_to_tuple` that converts a binary tree into a tuple representing the same tree. E.g. `tree_to_tuple` converts the tree created above to the tuple `((1, 3, None), 2, ((None, 3, 4), 5, (6, 7, 8)))`. *Hint*: Use recursion."
   ]
  },
  {
   "cell_type": "code",
   "execution_count": 54,
   "id": "unsigned-gabriel",
   "metadata": {},
   "outputs": [],
   "source": [
    "def tree_to_tuple(node):\n",
    "    pass"
   ]
  },
  {
   "cell_type": "code",
   "execution_count": null,
   "id": "revolutionary-cache",
   "metadata": {},
   "outputs": [],
   "source": []
  },
  {
   "cell_type": "markdown",
   "id": "comparative-civilization",
   "metadata": {},
   "source": [
    "Let's create another helper function to display all the keys in a tree-like structure for easier visualization."
   ]
  },
  {
   "cell_type": "code",
   "execution_count": 55,
   "id": "advance-bunch",
   "metadata": {},
   "outputs": [],
   "source": [
    "def display_keys(node, space='\\t', level=0):\n",
    "    # print(node.key if node else None, level)\n",
    "    \n",
    "    # If the node is empty\n",
    "    if node is None:\n",
    "        print(space*level + '∅')\n",
    "        return   \n",
    "    \n",
    "    # If the node is a leaf \n",
    "    if node.left is None and node.right is None:\n",
    "        print(space*level + str(node.key))\n",
    "        return\n",
    "    \n",
    "    # If the node has children\n",
    "    display_keys(node.right, space, level+1)\n",
    "    print(space*level + str(node.key))\n",
    "    display_keys(node.left,space, level+1)    "
   ]
  },
  {
   "cell_type": "markdown",
   "id": "international-rider",
   "metadata": {},
   "source": [
    "Once again, the `display_keys` function users recursion to print all the keys of the left and right subtree with proper indentation.\n",
    "\n",
    "**Exercise:** Add print statements inside `display_keys` to display the arguments for each call of the function. Does the sequence of recursive calls make sense to you?\n",
    "\n",
    "Let's try using the function."
   ]
  },
  {
   "cell_type": "code",
   "execution_count": 56,
   "id": "rental-junction",
   "metadata": {},
   "outputs": [
    {
     "name": "stdout",
     "output_type": "stream",
     "text": [
      "      8\n",
      "    7\n",
      "      6\n",
      "  5\n",
      "      4\n",
      "    3\n",
      "      ∅\n",
      "2\n",
      "    ∅\n",
      "  3\n",
      "    1\n"
     ]
    }
   ],
   "source": [
    "display_keys(tree2, '  ')"
   ]
  },
  {
   "cell_type": "markdown",
   "id": "continuing-modification",
   "metadata": {},
   "source": [
    "We can now visualize the tree that was just created (albeit rotated by 90 degrees). It's easy to see that it matches the expected structure.\n",
    "\n",
    "<img src=\"https://i.imgur.com/d7djJAf.png\" width=\"540\">\n",
    "\n",
    "**Exercise**: Create some more trees and visualize them using `display_keys`. You can use [excalidraw.com](https://excalidraw.com) as a digital whiteboard to create trees."
   ]
  },
  {
   "cell_type": "code",
   "execution_count": null,
   "id": "ethical-hazard",
   "metadata": {},
   "outputs": [],
   "source": []
  },
  {
   "cell_type": "code",
   "execution_count": null,
   "id": "pleased-hindu",
   "metadata": {},
   "outputs": [],
   "source": []
  },
  {
   "cell_type": "markdown",
   "id": "rocky-collar",
   "metadata": {},
   "source": [
    "## Traversing a Binary Tree\n",
    "\n",
    "The following questions are frequently asked in coding interviews and assessments:\n",
    "\n",
    "> **QUESTION 3**: Write a function to perform the _inorder_ traversal of a binary tree.\n",
    "\n",
    "> **QUESTION 4**: Write a function to perform the _preorder_ traversal of a binary tree.\n",
    "\n",
    "> **QUESTION 5**: Write a function to perform the _postorder_ traversal of a binary tree.\n",
    "\n",
    "A *traversal* refers to the process of visiting each node of a tree exactly once. _Visiting a node_ generally refers to adding the node's key to a list. There are three ways to traverse a binary tree and return the list of visited keys: \n",
    "\n",
    "### Inorder traversal\n",
    "\n",
    "\n",
    "\n",
    "  1. Traverse the left subtree recursively inorder.\n",
    "  2. Traverse the current node.\n",
    "  3. Traverse the right subtree recursively inorder.\n",
    "\n",
    "\n",
    "<img src=\"https://i.imgur.com/KCXpMA9.png\" width=\"540\">\n",
    "\n",
    "\n",
    "### Preorder traversal\n",
    "\n",
    "  1. Traverse the current node.\n",
    "  2. Traverse the left subtree recursively preorder.\n",
    "  3. Traverse the right subtree recursively preorder.\n",
    "  \n",
    "<img src=\"https://i.imgur.com/2xrMUWP.png\" width=\"540\">\n",
    "\n",
    "\n",
    "Can you guess how **postorder** traversal works??\n",
    "\n",
    "\n",
    "Here's an implementation of inorder traversal of a binary tree."
   ]
  },
  {
   "cell_type": "code",
   "execution_count": 57,
   "id": "vanilla-capability",
   "metadata": {},
   "outputs": [],
   "source": [
    "def traverse_in_order(node):\n",
    "    if node is None: \n",
    "        return []\n",
    "    return(traverse_in_order(node.left) + \n",
    "           [node.key] + \n",
    "           traverse_in_order(node.right))"
   ]
  },
  {
   "cell_type": "markdown",
   "id": "chicken-benchmark",
   "metadata": {},
   "source": [
    "Let's try it out with this tree:\n",
    "\n",
    "<img src=\"https://i.imgur.com/d7djJAf.png\" width=\"540\">"
   ]
  },
  {
   "cell_type": "code",
   "execution_count": 58,
   "id": "natural-nashville",
   "metadata": {},
   "outputs": [],
   "source": [
    "tree = parse_tuple(((1,3,None), 2, ((None, 3, 4), 5, (6, 7, 8))))"
   ]
  },
  {
   "cell_type": "code",
   "execution_count": 59,
   "id": "greatest-return",
   "metadata": {},
   "outputs": [
    {
     "name": "stdout",
     "output_type": "stream",
     "text": [
      "      8\n",
      "    7\n",
      "      6\n",
      "  5\n",
      "      4\n",
      "    3\n",
      "      ∅\n",
      "2\n",
      "    ∅\n",
      "  3\n",
      "    1\n"
     ]
    }
   ],
   "source": [
    "display_keys(tree, '  ')"
   ]
  },
  {
   "cell_type": "code",
   "execution_count": 60,
   "id": "continent-twins",
   "metadata": {},
   "outputs": [
    {
     "data": {
      "text/plain": [
       "[1, 3, 2, 3, 4, 5, 6, 7, 8]"
      ]
     },
     "execution_count": 60,
     "metadata": {},
     "output_type": "execute_result"
    }
   ],
   "source": [
    "traverse_in_order(tree)"
   ]
  },
  {
   "cell_type": "markdown",
   "id": "dirty-street",
   "metadata": {},
   "source": [
    "\n",
    "**Exercise:** Implement functions for preorder and postorder traversal of a binary tree.\n",
    "\n",
    "Test your implementations by making submissions to the following problems:\n",
    "\n",
    "* https://leetcode.com/problems/binary-tree-inorder-traversal/\n",
    "* https://leetcode.com/problems/binary-tree-preorder-traversal/\n",
    "* https://leetcode.com/problems/binary-tree-postorder-traversal/"
   ]
  },
  {
<<<<<<< HEAD
   "cell_type": "code",
   "execution_count": 61,
   "id": "burning-breathing",
   "metadata": {},
   "outputs": [
    {
     "data": {
      "application/javascript": [
       "window.require && require([\"base/js/namespace\"],function(Jupyter){Jupyter.notebook.save_checkpoint()})"
      ],
      "text/plain": [
       "<IPython.core.display.Javascript object>"
      ]
     },
     "metadata": {},
     "output_type": "display_data"
    },
    {
     "name": "stdout",
     "output_type": "stream",
     "text": [
      "[jovian] Attempting to save notebook..\u001b[0m\n",
      "[jovian] Updating notebook \"aakashns/python-binary-search-trees\" on https://jovian.com/\u001b[0m\n",
      "[jovian] Uploading notebook..\u001b[0m\n",
      "[jovian] Capturing environment..\u001b[0m\n",
      "[jovian] Committed successfully! https://jovian.com/aakashns/python-binary-search-trees\u001b[0m\n"
     ]
    },
    {
     "data": {
      "text/plain": [
       "'https://jovian.com/aakashns/python-binary-search-trees'"
      ]
     },
     "execution_count": 61,
     "metadata": {},
     "output_type": "execute_result"
    }
   ],
   "source": [
    "jovian.commit()"
   ]
  },
  {
=======
>>>>>>> dbaba9ec
   "cell_type": "markdown",
   "id": "vietnamese-difficulty",
   "metadata": {},
   "source": [
    "## Height and Size of a Binary Tree\n",
    "\n",
    "\n",
    "> **QUESTION 6**: Write a function to calculate the height/depth of a binary tree\n",
    "\n",
    "> **QUESTION 7**: Write a function to count the number of nodes in a binary tree\n",
    "\n",
    "\n",
    "The _height/depth_ of a binary tree is defined as the length of the longest path from its root node to a leaf. It can be computed recursively, as follows:\n"
   ]
  },
  {
   "cell_type": "code",
   "execution_count": 62,
   "id": "occasional-supplier",
   "metadata": {},
   "outputs": [],
   "source": [
    "def tree_height(node):\n",
    "    if node is None:\n",
    "        return 0\n",
    "    return 1 + max(tree_height(node.left), tree_height(node.right))"
   ]
  },
  {
   "cell_type": "markdown",
   "id": "potential-jefferson",
   "metadata": {},
   "source": [
    "Let's compute the height of this tree:\n",
    "\n",
    "<img src=\"https://i.imgur.com/d7djJAf.png\" width=\"540\">"
   ]
  },
  {
   "cell_type": "code",
   "execution_count": 63,
   "id": "integrated-experiment",
   "metadata": {},
   "outputs": [
    {
     "data": {
      "text/plain": [
       "4"
      ]
     },
     "execution_count": 63,
     "metadata": {},
     "output_type": "execute_result"
    }
   ],
   "source": [
    "tree_height(tree)"
   ]
  },
  {
   "cell_type": "markdown",
   "id": "collect-official",
   "metadata": {},
   "source": [
    "Here's a function to count the number of nodes in a binary tree."
   ]
  },
  {
   "cell_type": "code",
   "execution_count": 64,
   "id": "presidential-development",
   "metadata": {},
   "outputs": [],
   "source": [
    "def tree_size(node):\n",
    "    if node is None:\n",
    "        return 0\n",
    "    return 1 + tree_size(node.left) + tree_size(node.right)"
   ]
  },
  {
   "cell_type": "code",
   "execution_count": 65,
   "id": "significant-cheat",
   "metadata": {},
   "outputs": [
    {
     "data": {
      "text/plain": [
       "9"
      ]
     },
     "execution_count": 65,
     "metadata": {},
     "output_type": "execute_result"
    }
   ],
   "source": [
    "\n",
    "tree_size(tree)"
   ]
  },
  {
   "cell_type": "markdown",
   "id": "substantial-electricity",
   "metadata": {},
   "source": [
    "**Exercise:** Try solving these problems relating to path lengths in a binary tree:\n",
    "\n",
    "* https://leetcode.com/problems/maximum-depth-of-binary-tree/\n",
    "* https://leetcode.com/problems/minimum-depth-of-binary-tree/\n",
    "* https://leetcode.com/problems/diameter-of-binary-tree/"
   ]
  },
  {
   "cell_type": "markdown",
   "id": "painted-auditor",
   "metadata": {},
   "source": [
    "As a final step, let's compile all the functions we've written so far as methods withing the `TreeNode` class itself. Encapsulation of data and functionality within the same class is a good programming practice."
   ]
  },
  {
   "cell_type": "code",
   "execution_count": 66,
   "id": "secret-macintosh",
   "metadata": {},
   "outputs": [],
   "source": [
    "class TreeNode():\n",
    "    def __init__(self, key):\n",
    "        self.key, self.left, self.right = key, None, None\n",
    "    \n",
    "    def height(self):\n",
    "        if self is None:\n",
    "            return 0\n",
    "        return 1 + max(TreeNode.height(self.left), TreeNode.height(self.right))\n",
    "    \n",
    "    def size(self):\n",
    "        if self is None:\n",
    "            return 0\n",
    "        return 1 + TreeNode.size(self.left) + TreeNode.size(self.right)\n",
    "\n",
    "    def traverse_in_order(self):\n",
    "        if self is None: \n",
    "            return []\n",
    "        return (TreeNode.traverse_in_order(self.left) + \n",
    "                [self.key] + \n",
    "                TreeNode.traverse_in_order(self.right))\n",
    "    \n",
    "    def display_keys(self, space='\\t', level=0):\n",
    "        # If the node is empty\n",
    "        if self is None:\n",
    "            print(space*level + '∅')\n",
    "            return   \n",
    "\n",
    "        # If the node is a leaf \n",
    "        if self.left is None and self.right is None:\n",
    "            print(space*level + str(self.key))\n",
    "            return\n",
    "\n",
    "        # If the node has children\n",
    "        display_keys(self.right, space, level+1)\n",
    "        print(space*level + str(self.key))\n",
    "        display_keys(self.left,space, level+1)    \n",
    "    \n",
    "    def to_tuple(self):\n",
    "        if self is None:\n",
    "            return None\n",
    "        if self.left is None and self.right is None:\n",
    "            return self.key\n",
    "        return TreeNode.to_tuple(self.left),  self.key, TreeNode.to_tuple(self.right)\n",
    "    \n",
    "    def __str__(self):\n",
    "        return \"BinaryTree <{}>\".format(self.to_tuple())\n",
    "    \n",
    "    def __repr__(self):\n",
    "        return \"BinaryTree <{}>\".format(self.to_tuple())\n",
    "    \n",
    "    @staticmethod    \n",
    "    def parse_tuple(data):\n",
    "        if data is None:\n",
    "            node = None\n",
    "        elif isinstance(data, tuple) and len(data) == 3:\n",
    "            node = TreeNode(data[1])\n",
    "            node.left = TreeNode.parse_tuple(data[0])\n",
    "            node.right = TreeNode.parse_tuple(data[2])\n",
    "        else:\n",
    "            node = TreeNode(data)\n",
    "        return node"
   ]
  },
  {
   "cell_type": "markdown",
   "id": "consolidated-language",
   "metadata": {},
   "source": [
<<<<<<< HEAD
    "The class method invocations `TreeNode.height(node)` and `node.height()` are equivalent. Can you guess why we're using the former in the function definitions above? Hint: Track the recursive calls. Discuss on the forum: https://jovian.com/forum/c/data-structures-and-algorithms-in-python/lesson-2/82\n",
    "\n",
=======
    "The class method invocations `TreeNode.height(node)` and `node.height()` are equivalent. Can you guess why we're using the former in the function definitions above?\n",
>>>>>>> dbaba9ec
    "Let's try out the various methods defined above for this tree:\n",
    "\n",
    "<img src=\"https://i.imgur.com/d7djJAf.png\" width=\"540\">"
   ]
  },
  {
   "cell_type": "code",
   "execution_count": 67,
   "id": "failing-chrome",
   "metadata": {},
   "outputs": [
    {
     "data": {
      "text/plain": [
       "((1, 3, None), 2, ((None, 3, 4), 5, (6, 7, 8)))"
      ]
     },
     "execution_count": 67,
     "metadata": {},
     "output_type": "execute_result"
    }
   ],
   "source": [
    "tree_tuple"
   ]
  },
  {
   "cell_type": "code",
   "execution_count": 68,
   "id": "extreme-filling",
   "metadata": {},
   "outputs": [],
   "source": [
    "tree = TreeNode.parse_tuple(tree_tuple)"
   ]
  },
  {
   "cell_type": "code",
   "execution_count": 69,
   "id": "dynamic-satellite",
   "metadata": {},
   "outputs": [
    {
     "data": {
      "text/plain": [
       "BinaryTree <((1, 3, None), 2, ((None, 3, 4), 5, (6, 7, 8)))>"
      ]
     },
     "execution_count": 69,
     "metadata": {},
     "output_type": "execute_result"
    }
   ],
   "source": [
    "tree"
   ]
  },
  {
   "cell_type": "code",
   "execution_count": 70,
   "id": "engaging-neutral",
   "metadata": {},
   "outputs": [
    {
     "name": "stdout",
     "output_type": "stream",
     "text": [
      "      8\n",
      "    7\n",
      "      6\n",
      "  5\n",
      "      4\n",
      "    3\n",
      "      ∅\n",
      "2\n",
      "    ∅\n",
      "  3\n",
      "    1\n"
     ]
    }
   ],
   "source": [
    "tree.display_keys('  ')"
   ]
  },
  {
   "cell_type": "code",
   "execution_count": 71,
   "id": "signal-decimal",
   "metadata": {},
   "outputs": [
    {
     "data": {
      "text/plain": [
       "4"
      ]
     },
     "execution_count": 71,
     "metadata": {},
     "output_type": "execute_result"
    }
   ],
   "source": [
    "tree.height()"
   ]
  },
  {
   "cell_type": "code",
   "execution_count": 72,
   "id": "chinese-swimming",
   "metadata": {},
   "outputs": [
    {
     "data": {
      "text/plain": [
       "9"
      ]
     },
     "execution_count": 72,
     "metadata": {},
     "output_type": "execute_result"
    }
   ],
   "source": [
    "tree.size()"
   ]
  },
  {
   "cell_type": "code",
   "execution_count": 73,
   "id": "hearing-network",
   "metadata": {},
   "outputs": [
    {
     "data": {
      "text/plain": [
       "[1, 3, 2, 3, 4, 5, 6, 7, 8]"
      ]
     },
     "execution_count": 73,
     "metadata": {},
     "output_type": "execute_result"
    }
   ],
   "source": [
    "tree.traverse_in_order()"
   ]
  },
  {
   "cell_type": "code",
   "execution_count": 74,
   "id": "protected-vermont",
   "metadata": {},
   "outputs": [
    {
     "data": {
      "text/plain": [
       "((1, 3, None), 2, ((None, 3, 4), 5, (6, 7, 8)))"
      ]
     },
     "execution_count": 74,
     "metadata": {},
     "output_type": "execute_result"
    }
   ],
   "source": [
    "tree.to_tuple()"
   ]
  },
  {
   "cell_type": "markdown",
   "id": "secondary-potter",
   "metadata": {},
   "source": [
    "**Exercise:** Create some more trees and try out the operations defined above. Add more operations to the `TreeNode` class."
   ]
  },
  {
   "cell_type": "code",
   "execution_count": null,
   "id": "respiratory-invalid",
   "metadata": {},
   "outputs": [],
   "source": []
  },
  {
   "cell_type": "code",
   "execution_count": null,
   "id": "higher-table",
   "metadata": {},
   "outputs": [],
   "source": []
  },
  {
   "cell_type": "code",
   "execution_count": null,
   "id": "turkish-memorabilia",
   "metadata": {},
   "outputs": [],
   "source": []
  },
  {
   "cell_type": "markdown",
   "id": "dangerous-sweet",
   "metadata": {},
   "source": [
    "## Binary Search Tree (BST)\n",
    "\n",
    "A binary search tree or BST is a binary tree that satisfies the following conditions:\n",
    "\n",
    "1. The left subtree of any node only contains nodes with keys less than the node's key\n",
    "2. The right subtree of any node only contains nodes with keys greater than the node's key\n",
    "\n",
    "It follows from the above conditions that every subtree of a binary search tree must also be a binary search tree.\n",
    "\n",
    "\n",
    "> **QUESTION 8**: Write a function to check if a binary tree is a binary search tree (BST).\n",
    "\n",
    "> **QUESTION 9**: Write a function to find the maximum key in a binary tree.\n",
    "\n",
    "> **QUESTION 10**: Write a function to find the minimum key in a binary tree.\n",
    "\n",
    "\n",
    "Here's a function that covers all of the above:"
   ]
  },
  {
   "cell_type": "code",
   "execution_count": 75,
   "id": "silver-credit",
   "metadata": {},
   "outputs": [],
   "source": [
    "def remove_none(nums):\n",
    "    return [x for x in nums if x is not None]\n",
    "\n",
    "def is_bst(node):\n",
    "    if node is None:\n",
    "        return True, None, None\n",
    "    \n",
    "    is_bst_l, min_l, max_l = is_bst(node.left)\n",
    "    is_bst_r, min_r, max_r = is_bst(node.right)\n",
    "    \n",
    "    is_bst_node = (is_bst_l and is_bst_r and \n",
    "              (max_l is None or node.key > max_l) and \n",
    "              (min_r is None or node.key < min_r))\n",
    "    \n",
    "    min_key = min(remove_none([min_l, node.key, min_r]))\n",
    "    max_key = max(remove_none([max_l, node.key, max_r]))\n",
    "    \n",
    "    # print(node.key, min_key, max_key, is_bst_node)\n",
    "        \n",
    "    return is_bst_node, min_key, max_key"
   ]
  },
  {
   "cell_type": "markdown",
   "id": "consistent-concentrate",
   "metadata": {},
   "source": [
    "The following tree is not a BST (because a node with the key 3 appears in the left subtree of a node with the key 2):\n",
    "\n",
    "<img src=\"https://i.imgur.com/d7djJAf.png\" width=\"540\">\n",
    "\n",
    "Let's verify this using `is_bst`."
   ]
  },
  {
   "cell_type": "code",
   "execution_count": 76,
   "id": "dying-rates",
   "metadata": {},
   "outputs": [],
   "source": [
    "tree1 = TreeNode.parse_tuple(((1, 3, None), 2, ((None, 3, 4), 5, (6, 7, 8))))"
   ]
  },
  {
   "cell_type": "code",
   "execution_count": 77,
   "id": "innocent-triumph",
   "metadata": {},
   "outputs": [
    {
     "data": {
      "text/plain": [
       "(False, 1, 8)"
      ]
     },
     "execution_count": 77,
     "metadata": {},
     "output_type": "execute_result"
    }
   ],
   "source": [
    "is_bst(tree1)"
   ]
  },
  {
   "cell_type": "markdown",
   "id": "polish-offering",
   "metadata": {},
   "source": [
    "On the other hand, the following tree is a BST:\n",
    "\n",
    "<img src=\"https://i.imgur.com/JZeF9ix.png\" width=\"520\">\n",
    "\n",
    "Let's create this tree and verify that it is a BST. Note that the `TreeNode` class also supports using strings as keys, as strings support the comparison operators `<` and `>` too."
   ]
  },
  {
   "cell_type": "code",
   "execution_count": 78,
   "id": "about-kenya",
   "metadata": {},
   "outputs": [],
   "source": [
    "tree2 = TreeNode.parse_tuple((('aakash', 'biraj', 'hemanth')  , 'jadhesh', ('siddhant', 'sonaksh', 'vishal')))"
   ]
  },
  {
   "cell_type": "code",
   "execution_count": 79,
   "id": "german-volleyball",
   "metadata": {},
   "outputs": [
    {
     "data": {
      "text/plain": [
       "(True, 'aakash', 'vishal')"
      ]
     },
     "execution_count": 79,
     "metadata": {},
     "output_type": "execute_result"
    }
   ],
   "source": [
    "is_bst(tree2)"
   ]
  },
  {
   "cell_type": "markdown",
   "id": "strategic-incentive",
   "metadata": {},
   "source": [
    "**Exercise:** Test the `is_bst` function with some more examples using the empty cells below."
   ]
  },
  {
   "cell_type": "code",
   "execution_count": null,
   "id": "frank-jonathan",
   "metadata": {},
   "outputs": [],
   "source": []
  },
  {
   "cell_type": "code",
   "execution_count": null,
   "id": "auburn-delaware",
   "metadata": {},
   "outputs": [],
   "source": []
  },
  {
   "cell_type": "markdown",
   "id": "adjustable-upper",
   "metadata": {},
   "source": [
    "## Storing Key-Value Pairs using BSTs\n",
    "\n",
    "Recall that we need to store user objects with each key in our BST. Let's define new class `BSTNode` to represent the nodes of of our tree. Apart from having properties `key`, `left` and `right`, we'll also store a `value` and pointer to the parent node (for easier upward traversal)."
   ]
  },
  {
   "cell_type": "code",
   "execution_count": 80,
   "id": "polish-maker",
   "metadata": {},
   "outputs": [],
   "source": [
    "class BSTNode():\n",
    "    def __init__(self, key, value=None):\n",
    "        self.key = key\n",
    "        self.value = value\n",
    "        self.left = None\n",
    "        self.right = None\n",
    "        self.parent = None"
   ]
  },
  {
   "cell_type": "markdown",
   "id": "literary-effect",
   "metadata": {},
   "source": [
    "Let's try to recreate this BST with usernames as keys and user objects as values:\n",
    "\n",
    "<img src=\"https://i.imgur.com/JZeF9ix.png\" width=\"520\">"
   ]
  },
  {
   "cell_type": "code",
   "execution_count": 81,
   "id": "theoretical-cleaner",
   "metadata": {},
   "outputs": [],
   "source": [
    "# Level 0\n",
    "tree = BSTNode(jadhesh.username, jadhesh)"
   ]
  },
  {
   "cell_type": "code",
   "execution_count": 82,
   "id": "homeless-welsh",
   "metadata": {},
   "outputs": [
    {
     "data": {
      "text/plain": [
       "('jadhesh',\n",
       " User(username='jadhesh', name='Jadhesh Verma', email='jadhesh@example.com'))"
      ]
     },
     "execution_count": 82,
     "metadata": {},
     "output_type": "execute_result"
    }
   ],
   "source": [
    "# View Level 0\n",
    "tree.key, tree.value"
   ]
  },
  {
   "cell_type": "code",
   "execution_count": 83,
   "id": "alternate-antenna",
   "metadata": {},
   "outputs": [],
   "source": [
    "# Level 1\n",
    "tree.left = BSTNode(biraj.username, biraj)\n",
    "tree.right = BSTNode(sonaksh.username, sonaksh)"
   ]
  },
  {
   "cell_type": "code",
   "execution_count": 84,
   "id": "assured-czech",
   "metadata": {},
   "outputs": [
    {
     "data": {
      "text/plain": [
       "('biraj',\n",
       " User(username='biraj', name='Biraj Das', email='biraj@example.com'),\n",
       " 'sonaksh',\n",
       " User(username='sonaksh', name='Sonaksh Kumar', email='sonaksh@example.com'))"
      ]
     },
     "execution_count": 84,
     "metadata": {},
     "output_type": "execute_result"
    }
   ],
   "source": [
    "# View Level 1\n",
    "tree.left.key, tree.left.value, tree.right.key, tree.right.value"
   ]
  },
  {
   "cell_type": "markdown",
   "id": "sporting-youth",
   "metadata": {},
   "source": [
    "**Exercise:** Add the next layer of nodes to the tree and verify that they were added properly."
   ]
  },
  {
   "cell_type": "code",
   "execution_count": null,
   "id": "classical-trigger",
   "metadata": {},
   "outputs": [],
   "source": []
  },
  {
   "cell_type": "code",
   "execution_count": null,
   "id": "common-cruise",
   "metadata": {},
   "outputs": [],
   "source": []
  },
  {
   "cell_type": "markdown",
   "id": "drawn-coverage",
   "metadata": {},
   "source": [
    "We can use the same `display_keys` function we defined earlier to visualize our tree."
   ]
  },
  {
   "cell_type": "code",
   "execution_count": 85,
   "id": "living-therapist",
   "metadata": {},
   "outputs": [
    {
     "name": "stdout",
     "output_type": "stream",
     "text": [
      "\tsonaksh\n",
      "jadhesh\n",
      "\tbiraj\n"
     ]
    }
   ],
   "source": [
    "display_keys(tree)"
   ]
  },
  {
   "cell_type": "markdown",
   "id": "latin-discharge",
   "metadata": {},
   "source": [
    "### Insertion into BST\n",
    "\n",
    "\n",
    "> **QUESTION 11**: Write a function to insert a new node into a BST.\n",
    "\n",
    "\n",
    "We use the BST-property to perform insertion efficiently: \n",
    "\n",
    "1. Starting from the root node, we compare the key to be inserted with the current node's key\n",
    "2. If the key is smaller, we recursively insert it in the left subtree (if it exists) or attach it as as the left child if no left subtree exists.\n",
    "3. If the key is larger, we recursively insert it in the right subtree (if it exists) or attach it as as the right child if no right subtree exists.\n",
    "\n",
    "Here's a recursive implementation of `insert`."
   ]
  },
  {
   "cell_type": "code",
   "execution_count": 86,
   "id": "technical-parks",
   "metadata": {},
   "outputs": [],
   "source": [
    "def insert(node, key, value):\n",
    "    if node is None:\n",
    "        node = BSTNode(key, value)\n",
    "    elif key < node.key:\n",
    "        node.left = insert(node.left, key, value)\n",
    "        node.left.parent = node\n",
    "    elif key > node.key:\n",
    "        node.right = insert(node.right, key, value)\n",
    "        node.right.parent = node\n",
    "    return node"
   ]
  },
  {
   "cell_type": "markdown",
   "id": "registered-cocktail",
   "metadata": {},
   "source": [
    "Let's use this to recreate our tree.\n",
    "\n",
    "<img src=\"https://i.imgur.com/JZeF9ix.png\" width=\"520\">\n",
    "\n",
    "To create the first node, we can use the `insert` function with `None` as the target tree."
   ]
  },
  {
   "cell_type": "code",
   "execution_count": 87,
   "id": "skilled-quantum",
   "metadata": {},
   "outputs": [],
   "source": [
    "tree = insert(None, jadhesh.username, jadhesh)"
   ]
  },
  {
   "cell_type": "markdown",
   "id": "authorized-beijing",
   "metadata": {},
   "source": [
    "The remaining nodes can now be inserted into `tree`."
   ]
  },
  {
   "cell_type": "code",
   "execution_count": 88,
   "id": "egyptian-category",
   "metadata": {},
   "outputs": [
    {
     "data": {
      "text/plain": [
       "<__main__.BSTNode at 0x7faf03428ba8>"
      ]
     },
     "execution_count": 88,
     "metadata": {},
     "output_type": "execute_result"
    }
   ],
   "source": [
    "insert(tree, biraj.username, biraj)\n",
    "insert(tree, sonaksh.username, sonaksh)\n",
    "insert(tree, aakash.username, aakash)\n",
    "insert(tree, hemanth.username, hemanth)\n",
    "insert(tree, siddhant.username, siddhant)\n",
    "insert(tree, vishal.username, siddhant)"
   ]
  },
  {
   "cell_type": "code",
   "execution_count": 89,
   "id": "romance-sullivan",
   "metadata": {},
   "outputs": [
    {
     "name": "stdout",
     "output_type": "stream",
     "text": [
      "\t\tvishal\n",
      "\tsonaksh\n",
      "\t\tsiddhant\n",
      "jadhesh\n",
      "\t\themanth\n",
      "\tbiraj\n",
      "\t\taakash\n"
     ]
    }
   ],
   "source": [
    "display_keys(tree)"
   ]
  },
  {
   "cell_type": "markdown",
   "id": "inappropriate-stream",
   "metadata": {},
   "source": [
    "Perfect! The tree was created as expected. \n",
    "\n",
    "Note, however, that the order of insertion of nodes change the structure of the resulting tree."
   ]
  },
  {
   "cell_type": "code",
   "execution_count": 90,
   "id": "martial-batch",
   "metadata": {},
   "outputs": [
    {
     "data": {
      "text/plain": [
       "<__main__.BSTNode at 0x7faf03417080>"
      ]
     },
     "execution_count": 90,
     "metadata": {},
     "output_type": "execute_result"
    }
   ],
   "source": [
    "tree2 = insert(None, aakash.username, aakash)\n",
    "insert(tree2, biraj.username, biraj)\n",
    "insert(tree2, hemanth.username, hemanth)\n",
    "insert(tree2, jadhesh.username, jadhesh)\n",
    "insert(tree2, siddhant.username, siddhant)\n",
    "insert(tree2, sonaksh.username, sonaksh)\n",
    "insert(tree2, vishal.username, vishal)"
   ]
  },
  {
   "cell_type": "code",
   "execution_count": 91,
   "id": "julian-scholarship",
   "metadata": {},
   "outputs": [
    {
     "name": "stdout",
     "output_type": "stream",
     "text": [
      "\t\t\t\t\t\tvishal\n",
      "\t\t\t\t\tsonaksh\n",
      "\t\t\t\t\t\t∅\n",
      "\t\t\t\tsiddhant\n",
      "\t\t\t\t\t∅\n",
      "\t\t\tjadhesh\n",
      "\t\t\t\t∅\n",
      "\t\themanth\n",
      "\t\t\t∅\n",
      "\tbiraj\n",
      "\t\t∅\n",
      "aakash\n",
      "\t∅\n"
     ]
    }
   ],
   "source": [
    "display_keys(tree2)"
   ]
  },
  {
   "cell_type": "markdown",
   "id": "enormous-block",
   "metadata": {},
   "source": [
    "Can you see why the tree created above is skewed/unbalanced?\n",
    "\n",
    "<img src=\"https://i.imgur.com/lP5Thct.png\" width=\"520\">\n",
    "\n",
    "Skewed/unbalanced BSTs are problematic because the height of such trees often ceases to logarithmic compared to the number of nodes in the tree. For instance the above tree has 7 nodes and height 7.\n",
    "\n",
    "The length of the path traversed by `insert` is equal to the height of the tree (in the worst case). It follows that if the tree is balanced, the time complexity of insertion is `O(log N)` otherwise it is `O(N)`."
   ]
  },
  {
   "cell_type": "code",
   "execution_count": 92,
   "id": "changing-trunk",
   "metadata": {},
   "outputs": [
    {
     "data": {
      "text/plain": [
       "7"
      ]
     },
     "execution_count": 92,
     "metadata": {},
     "output_type": "execute_result"
    }
   ],
   "source": [
    "tree_height(tree2)"
   ]
  },
  {
   "cell_type": "markdown",
   "id": "received-charles",
   "metadata": {},
   "source": [
    "**Exercise:** Create some more balanced and unbalanced BSTs using the `insert` function defined above."
   ]
  },
  {
   "cell_type": "code",
   "execution_count": null,
   "id": "conventional-title",
   "metadata": {},
   "outputs": [],
   "source": []
  },
  {
   "cell_type": "code",
   "execution_count": null,
   "id": "forward-function",
   "metadata": {},
   "outputs": [],
   "source": []
  },
  {
   "cell_type": "markdown",
   "id": "affecting-hormone",
   "metadata": {},
   "source": [
    "### Finding a Node in BST\n",
    "\n",
    "> **QUESTION 11**: Find the value associated with a given key in a BST.\n",
    "\n",
    "We can follow a recursive strategy similar to insertion to find the node with a given key within a BST."
   ]
  },
  {
   "cell_type": "code",
   "execution_count": 93,
   "id": "bizarre-concentrate",
   "metadata": {},
   "outputs": [],
   "source": [
    "def find(node, key):\n",
    "    if node is None:\n",
    "        return None\n",
    "    if key == node.key:\n",
    "        return node\n",
    "    if key < node.key:\n",
    "        return find(node.left, key)\n",
    "    if key > node.key:\n",
    "        return find(node.right, key)"
   ]
  },
  {
   "cell_type": "markdown",
   "id": "demonstrated-macedonia",
   "metadata": {},
   "source": [
    "<img src=\"https://i.imgur.com/dzDszlw.png\" width=\"520\">"
   ]
  },
  {
   "cell_type": "code",
   "execution_count": 94,
   "id": "chemical-switzerland",
   "metadata": {},
   "outputs": [],
   "source": [
    "node = find(tree, 'hemanth')"
   ]
  },
  {
   "cell_type": "code",
   "execution_count": 95,
   "id": "adjacent-advisory",
   "metadata": {},
   "outputs": [
    {
     "data": {
      "text/plain": [
       "('hemanth',\n",
       " User(username='hemanth', name='Hemanth Jain', email='hemanth@example.com'))"
      ]
     },
     "execution_count": 95,
     "metadata": {},
     "output_type": "execute_result"
    }
   ],
   "source": [
    "node.key, node.value"
   ]
  },
  {
   "cell_type": "markdown",
   "id": "gentle-bosnia",
   "metadata": {},
   "source": [
    "The the length of the path followed by `find` is equal to the height of the tree (in the worst case). Thus it has a similar time complexity as `insert`.\n",
    "\n",
    "**Example:** Try finding some more nodes from the BST created above (or create new trees)."
   ]
  },
  {
   "cell_type": "code",
   "execution_count": null,
   "id": "generic-verification",
   "metadata": {},
   "outputs": [],
   "source": []
  },
  {
   "cell_type": "code",
   "execution_count": null,
   "id": "usual-april",
   "metadata": {},
   "outputs": [],
   "source": []
  },
  {
   "cell_type": "markdown",
   "id": "fuzzy-general",
   "metadata": {},
   "source": [
    "### Updating a value in a BST\n",
    "\n",
    "> **QUESTION 12:** Write a function to update the value associated with a given key within a BST\n",
    "\n",
    "We can use `find` to locate the node to be updated, and simply update it's value."
   ]
  },
  {
   "cell_type": "code",
   "execution_count": 96,
   "id": "unlikely-geneva",
   "metadata": {},
   "outputs": [],
   "source": [
    "def update(node, key, value):\n",
    "    target = find(node, key)\n",
    "    if target is not None:\n",
    "        target.value = value"
   ]
  },
  {
   "cell_type": "code",
   "execution_count": 97,
   "id": "requested-medicine",
   "metadata": {},
   "outputs": [],
   "source": [
    "update(tree, 'hemanth', User('hemanth', 'Hemanth J', 'hemanthj@example.com'))"
   ]
  },
  {
   "cell_type": "code",
   "execution_count": 98,
   "id": "serious-lithuania",
   "metadata": {},
   "outputs": [
    {
     "data": {
      "text/plain": [
       "User(username='hemanth', name='Hemanth J', email='hemanthj@example.com')"
      ]
     },
     "execution_count": 98,
     "metadata": {},
     "output_type": "execute_result"
    }
   ],
   "source": [
    "node = find(tree, 'hemanth')\n",
    "node.value"
   ]
  },
  {
   "cell_type": "markdown",
   "id": "neutral-effects",
   "metadata": {},
   "source": [
    "The value of the node was successfully updated. The time complexity of `update` is the same as that of `find`.\n",
    "\n",
    "**Exercise:** Try some more update operations using the BST created earlier."
   ]
  },
  {
   "cell_type": "code",
   "execution_count": null,
   "id": "utility-semiconductor",
   "metadata": {},
   "outputs": [],
   "source": []
  },
  {
   "cell_type": "code",
   "execution_count": null,
   "id": "sweet-logging",
   "metadata": {},
   "outputs": [],
   "source": []
  },
  {
   "cell_type": "markdown",
   "id": "dramatic-bleeding",
   "metadata": {},
   "source": [
    "### List the nodes\n",
    "\n",
    "> **QUESTION 13:** Write a function to retrieve all the key-values pairs stored in a BST in the sorted order of keys.\n",
    "\n",
    "The nodes can be listed in sorted order by performing an inorder traversal of the BST."
   ]
  },
  {
   "cell_type": "code",
   "execution_count": 99,
   "id": "independent-contrary",
   "metadata": {},
   "outputs": [],
   "source": [
    "def list_all(node):\n",
    "    if node is None:\n",
    "        return []\n",
    "    return list_all(node.left) + [(node.key, node.value)] + list_all(node.right)"
   ]
  },
  {
   "cell_type": "code",
   "execution_count": 100,
   "id": "acquired-japan",
   "metadata": {},
   "outputs": [
    {
     "data": {
      "text/plain": [
       "[('aakash',\n",
       "  User(username='aakash', name='Aakash Rai', email='aakash@example.com')),\n",
       " ('biraj',\n",
       "  User(username='biraj', name='Biraj Das', email='biraj@example.com')),\n",
       " ('hemanth',\n",
       "  User(username='hemanth', name='Hemanth J', email='hemanthj@example.com')),\n",
       " ('jadhesh',\n",
       "  User(username='jadhesh', name='Jadhesh Verma', email='jadhesh@example.com')),\n",
       " ('siddhant',\n",
       "  User(username='siddhant', name='Siddhant U', email='siddhantu@example.com')),\n",
       " ('sonaksh',\n",
       "  User(username='sonaksh', name='Sonaksh Kumar', email='sonaksh@example.com')),\n",
       " ('vishal',\n",
       "  User(username='siddhant', name='Siddhant U', email='siddhantu@example.com'))]"
      ]
     },
     "execution_count": 100,
     "metadata": {},
     "output_type": "execute_result"
    }
   ],
   "source": [
    "list_all(tree)"
   ]
  },
  {
   "cell_type": "markdown",
   "id": "traditional-disclaimer",
   "metadata": {},
   "source": [
    "**Exercise:** Determine the time complexity and space complexity of `list_all`."
   ]
  },
  {
<<<<<<< HEAD
   "cell_type": "code",
   "execution_count": 101,
   "id": "reliable-algorithm",
   "metadata": {},
   "outputs": [],
   "source": [
    "import jovian"
   ]
  },
  {
   "cell_type": "code",
   "execution_count": 102,
   "id": "offensive-escape",
   "metadata": {},
   "outputs": [
    {
     "data": {
      "application/javascript": [
       "window.require && require([\"base/js/namespace\"],function(Jupyter){Jupyter.notebook.save_checkpoint()})"
      ],
      "text/plain": [
       "<IPython.core.display.Javascript object>"
      ]
     },
     "metadata": {},
     "output_type": "display_data"
    },
    {
     "name": "stdout",
     "output_type": "stream",
     "text": [
      "[jovian] Attempting to save notebook..\u001b[0m\n",
      "[jovian] Updating notebook \"aakashns/python-binary-search-trees\" on https://jovian.com/\u001b[0m\n",
      "[jovian] Uploading notebook..\u001b[0m\n",
      "[jovian] Capturing environment..\u001b[0m\n",
      "[jovian] Committed successfully! https://jovian.com/aakashns/python-binary-search-trees\u001b[0m\n"
     ]
    },
    {
     "data": {
      "text/plain": [
       "'https://jovian.com/aakashns/python-binary-search-trees'"
      ]
     },
     "execution_count": 102,
     "metadata": {},
     "output_type": "execute_result"
    }
   ],
   "source": [
    "jovian.commit()"
   ]
  },
  {
=======
>>>>>>> dbaba9ec
   "cell_type": "markdown",
   "id": "constitutional-charleston",
   "metadata": {},
   "source": [
    "## Balanced Binary Trees\n",
    "\n",
    "> **QUESTION 14**: Write a function to determine if a binary tree is balanced.\n",
    "\n",
    "Here's a recursive strategy:\n",
    "\n",
    "1. Ensure that the left subtree is balanced.\n",
    "2. Ensure that the right subtree is balanced.\n",
    "3. Ensure that the difference between heights of left subtree and right subtree is not more than 1.\n",
    "\n"
   ]
  },
  {
   "cell_type": "code",
   "execution_count": 103,
   "id": "downtown-isaac",
   "metadata": {},
   "outputs": [],
   "source": [
    "def is_balanced(node):\n",
    "    if node is None:\n",
    "        return True, 0\n",
    "    balanced_l, height_l = is_balanced(node.left)\n",
    "    balanced_r, height_r = is_balanced(node.right)\n",
    "    balanced = balanced_l and balanced_r and abs(height_l - height_r) <=1\n",
    "    height = 1 + max(height_l, height_r)\n",
    "    return balanced, height"
   ]
  },
  {
   "cell_type": "markdown",
   "id": "polar-calculator",
   "metadata": {},
   "source": [
    "The following tree is balanced:\n",
    "\n",
    "<img src=\"https://i.imgur.com/JZeF9ix.png\" width=\"520\">"
   ]
  },
  {
   "cell_type": "code",
   "execution_count": 104,
   "id": "bigger-movie",
   "metadata": {},
   "outputs": [
    {
     "data": {
      "text/plain": [
       "(True, 3)"
      ]
     },
     "execution_count": 104,
     "metadata": {},
     "output_type": "execute_result"
    }
   ],
   "source": [
    "is_balanced(tree)"
   ]
  },
  {
   "cell_type": "markdown",
   "id": "institutional-board",
   "metadata": {},
   "source": [
    "The following tree is not balanced:\n",
    "\n",
    "<img src=\"https://i.imgur.com/lP5Thct.png\" width=\"520\">"
   ]
  },
  {
   "cell_type": "code",
   "execution_count": 105,
   "id": "coordinated-selection",
   "metadata": {},
   "outputs": [
    {
     "data": {
      "text/plain": [
       "(False, 7)"
      ]
     },
     "execution_count": 105,
     "metadata": {},
     "output_type": "execute_result"
    }
   ],
   "source": [
    "is_balanced(tree2)"
   ]
  },
  {
   "cell_type": "markdown",
   "id": "express-steal",
   "metadata": {},
   "source": [
    "**Exercise:** Is the tree shown below balanced? Why or why not? Create this tree and check if it's balanced using the `is_balanced` function.\n",
    "\n",
    "<img src=\"https://i.imgur.com/LlOT712.png\" width=\"520\">\n",
    "\n"
   ]
  },
  {
   "cell_type": "code",
   "execution_count": null,
   "id": "indie-mississippi",
   "metadata": {},
   "outputs": [],
   "source": []
  },
  {
   "cell_type": "code",
   "execution_count": null,
   "id": "prescription-light",
   "metadata": {},
   "outputs": [],
   "source": []
  },
  {
   "cell_type": "markdown",
   "id": "efficient-seafood",
   "metadata": {},
   "source": [
    "Also try this related problem on *complete* binary trees: https://leetcode.com/problems/check-completeness-of-a-binary-tree/\n",
    "\n"
   ]
  },
  {
   "cell_type": "markdown",
   "id": "juvenile-coating",
   "metadata": {},
   "source": [
    "## Balanced Binary Search Trees\n",
    "\n",
    "> **QUESTION 15**: Write a function to create a balanced BST from a sorted list/array of key-value pairs.\n",
    "\n",
    "We can use a recursive strategy here, turning the middle element of the list into the root, and recursively creating left and right subtrees.\n"
   ]
  },
  {
   "cell_type": "code",
   "execution_count": 106,
   "id": "equivalent-nerve",
   "metadata": {},
   "outputs": [],
   "source": [
    "def make_balanced_bst(data, lo=0, hi=None, parent=None):\n",
    "    if hi is None:\n",
    "        hi = len(data) - 1\n",
    "    if lo > hi:\n",
    "        return None\n",
    "    \n",
    "    mid = (lo + hi) // 2\n",
    "    key, value = data[mid]\n",
    "\n",
    "    root = BSTNode(key, value)\n",
    "    root.parent = parent\n",
    "    root.left = make_balanced_bst(data, lo, mid-1, root)\n",
    "    root.right = make_balanced_bst(data, mid+1, hi, root)\n",
    "    \n",
    "    return root\n",
    "    "
   ]
  },
  {
   "cell_type": "code",
   "execution_count": 107,
   "id": "casual-payroll",
   "metadata": {},
   "outputs": [
    {
     "data": {
      "text/plain": [
       "[('aakash',\n",
       "  User(username='aakash', name='Aakash Rai', email='aakash@example.com')),\n",
       " ('biraj',\n",
       "  User(username='biraj', name='Biraj Das', email='biraj@example.com')),\n",
       " ('hemanth',\n",
       "  User(username='hemanth', name='Hemanth Jain', email='hemanth@example.com')),\n",
       " ('jadhesh',\n",
       "  User(username='jadhesh', name='Jadhesh Verma', email='jadhesh@example.com')),\n",
       " ('siddhant',\n",
       "  User(username='siddhant', name='Siddhant U', email='siddhantu@example.com')),\n",
       " ('sonaksh',\n",
       "  User(username='sonaksh', name='Sonaksh Kumar', email='sonaksh@example.com')),\n",
       " ('vishal',\n",
       "  User(username='vishal', name='Vishal Goel', email='vishal@example.com'))]"
      ]
     },
     "execution_count": 107,
     "metadata": {},
     "output_type": "execute_result"
    }
   ],
   "source": [
    "data = [(user.username, user) for user in users]\n",
    "data"
   ]
  },
  {
   "cell_type": "code",
   "execution_count": 108,
   "id": "opened-establishment",
   "metadata": {},
   "outputs": [],
   "source": [
    "tree = make_balanced_bst(data)"
   ]
  },
  {
   "cell_type": "code",
   "execution_count": 109,
   "id": "statistical-alert",
   "metadata": {},
   "outputs": [
    {
     "name": "stdout",
     "output_type": "stream",
     "text": [
      "\t\tvishal\n",
      "\tsonaksh\n",
      "\t\tsiddhant\n",
      "jadhesh\n",
      "\t\themanth\n",
      "\tbiraj\n",
      "\t\taakash\n"
     ]
    }
   ],
   "source": [
    "display_keys(tree)"
   ]
  },
  {
   "cell_type": "markdown",
   "id": "pleasant-hepatitis",
   "metadata": {},
   "source": [
    "<img src=\"https://i.imgur.com/JZeF9ix.png\" width=\"520\">\n",
    "\n",
    "Recall that the same list of users, when inserted one-by-one resulted in a skewed tree."
   ]
  },
  {
   "cell_type": "code",
   "execution_count": 110,
   "id": "linear-commissioner",
   "metadata": {},
   "outputs": [],
   "source": [
    "tree3 = None\n",
    "for username, user in data:\n",
    "    tree3 = insert(tree3, username, user)"
   ]
  },
  {
   "cell_type": "code",
   "execution_count": null,
   "id": "latter-reward",
   "metadata": {},
   "outputs": [],
   "source": []
  },
  {
   "cell_type": "code",
   "execution_count": null,
   "id": "unable-communications",
   "metadata": {},
   "outputs": [],
   "source": []
  },
  {
   "cell_type": "code",
   "execution_count": null,
   "id": "affected-bikini",
   "metadata": {},
   "outputs": [],
   "source": []
  },
  {
   "cell_type": "markdown",
   "id": "computational-leader",
   "metadata": {},
   "source": [
    "## Balancing an Unbalanced BST\n",
    "\n",
    "> **QUESTION 16:** Write a function to balance an unbalanced binary search tree.\n",
    "\n",
    "We first perform an inorder traversal, then create a balanced BST using the function defined earlier."
   ]
  },
  {
   "cell_type": "code",
   "execution_count": 111,
   "id": "enclosed-criterion",
   "metadata": {},
   "outputs": [],
   "source": [
    "def balance_bst(node):\n",
    "    return make_balanced_bst(list_all(node))"
   ]
  },
  {
   "cell_type": "code",
   "execution_count": 112,
   "id": "informational-flooring",
   "metadata": {},
   "outputs": [],
   "source": [
    "tree1 = None\n",
    "\n",
    "for user in users:\n",
    "    tree1 = insert(tree1, user.username, user)"
   ]
  },
  {
   "cell_type": "code",
   "execution_count": 113,
   "id": "continued-study",
   "metadata": {},
   "outputs": [
    {
     "name": "stdout",
     "output_type": "stream",
     "text": [
      "\t\t\t\t\t\tvishal\n",
      "\t\t\t\t\tsonaksh\n",
      "\t\t\t\t\t\t∅\n",
      "\t\t\t\tsiddhant\n",
      "\t\t\t\t\t∅\n",
      "\t\t\tjadhesh\n",
      "\t\t\t\t∅\n",
      "\t\themanth\n",
      "\t\t\t∅\n",
      "\tbiraj\n",
      "\t\t∅\n",
      "aakash\n",
      "\t∅\n"
     ]
    }
   ],
   "source": [
    "display_keys(tree1)"
   ]
  },
  {
   "cell_type": "code",
   "execution_count": 114,
   "id": "naval-arrangement",
   "metadata": {},
   "outputs": [],
   "source": [
    "tree2 = balance_bst(tree1)"
   ]
  },
  {
   "cell_type": "code",
   "execution_count": 115,
   "id": "compatible-family",
   "metadata": {},
   "outputs": [
    {
     "name": "stdout",
     "output_type": "stream",
     "text": [
      "\t\tvishal\n",
      "\tsonaksh\n",
      "\t\tsiddhant\n",
      "jadhesh\n",
      "\t\themanth\n",
      "\tbiraj\n",
      "\t\taakash\n"
     ]
    }
   ],
   "source": [
    "display_keys(tree2)"
   ]
  },
  {
   "cell_type": "markdown",
   "id": "elegant-passenger",
   "metadata": {},
   "source": [
    "After every insertion, we can balance the tree. This way the tree will remain balanced.\n",
    "\n",
    "Complexity of the various operations in a balanced BST:\n",
    "\n",
    "* Insert - O(log N) + O(N) = O(N)\n",
    "* Find - O(log N)\n",
    "* Update - O(log N)\n",
    "* List all - O(N)\n",
    "\n",
    "What's the real improvement between O(N) and O(log N)? "
   ]
  },
  {
   "cell_type": "code",
   "execution_count": 116,
   "id": "linear-vertical",
   "metadata": {},
   "outputs": [
    {
     "data": {
      "text/plain": [
       "26.5754247590989"
      ]
     },
     "execution_count": 116,
     "metadata": {},
     "output_type": "execute_result"
    }
   ],
   "source": [
    "import math\n",
    "\n",
    "math.log(100000000, 2)"
   ]
  },
  {
   "cell_type": "markdown",
   "id": "fatal-belarus",
   "metadata": {},
   "source": [
    "The logarithm (base 2) of 100 million is around 26. Thus, it takes only 26 operations to find or update a node within a BST (as opposed to 100 million)."
   ]
  },
  {
   "cell_type": "code",
   "execution_count": 117,
   "id": "nonprofit-joshua",
   "metadata": {},
   "outputs": [
    {
     "name": "stdout",
     "output_type": "stream",
     "text": [
      "CPU times: user 8 µs, sys: 1e+03 ns, total: 9 µs\n",
      "Wall time: 14.1 µs\n"
     ]
    }
   ],
   "source": [
    "%%time\n",
    "for i in range(26):\n",
    "    j = i*i"
   ]
  },
  {
   "cell_type": "markdown",
   "id": "welsh-retirement",
   "metadata": {},
   "source": [
    "Compared to linear time:"
   ]
  },
  {
   "cell_type": "code",
   "execution_count": 118,
   "id": "affected-tackle",
   "metadata": {},
   "outputs": [
    {
     "name": "stdout",
     "output_type": "stream",
     "text": [
      "CPU times: user 8.85 s, sys: 10.2 ms, total: 8.86 s\n",
      "Wall time: 8.87 s\n"
     ]
    }
   ],
   "source": [
    "%%time\n",
    "for i in range(100000000):\n",
    "    j = i*i"
   ]
  },
  {
   "cell_type": "markdown",
   "id": "complex-employment",
   "metadata": {},
   "source": [
    "Thus, find and update from a balanced binary search tree is 300,000 times faster than our original solution. To speed up insertions, we may choose to perform the balancing periodically (e.g. once every 1000 insertions). This way, most insertions will be O (log N), but every 1000th insertion will take a few seconds. Another options is to rebalance the tree periodically at the end of every hour."
   ]
  },
  {
   "cell_type": "markdown",
   "id": "lesbian-detector",
   "metadata": {},
   "source": [
    "## A Python-Friendly Treemap \n",
    "\n",
    "We are now ready to return to our original problem statement.\n",
    "\n",
    "> **QUESTION 1**: As a senior backend engineer at Jovian, you are tasked with developing a fast in-memory data structure to manage profile information (username, name and email) for 100 million users. It should allow the following operations to be performed efficiently:\n",
    "> \n",
    "> 1. **Insert** the profile information for a new user.\n",
    "> 2. **Find** the profile information of a user, given their username\n",
    "> 3. **Update** the profile information of a user, given their usrname\n",
    "> 5. **List** all the users of the platform, sorted by username\n",
    ">\n",
    "> You can assume that usernames are unique. \n",
    "\n",
    "\n",
    "\n",
    "We can create a generic class `TreeMap` which supports all the operations specified in the original problem statement in a python-friendly manner."
   ]
  },
  {
   "cell_type": "code",
   "execution_count": 119,
   "id": "global-aberdeen",
   "metadata": {},
   "outputs": [],
   "source": [
    "class TreeMap():\n",
    "    def __init__(self):\n",
    "        self.root = None\n",
    "        \n",
    "    def __setitem__(self, key, value):\n",
    "        node = find(self.root, key)\n",
    "        if not node:\n",
    "            self.root = insert(self.root, key, value)\n",
    "            self.root = balance_bst(self.root)\n",
    "        else:\n",
    "            update(self.root, key, value)\n",
    "            \n",
    "        \n",
    "    def __getitem__(self, key):\n",
    "        node = find(self.root, key)\n",
    "        return node.value if node else None\n",
    "    \n",
    "    def __iter__(self):\n",
    "        return (x for x in list_all(self.root))\n",
    "    \n",
    "    def __len__(self):\n",
    "        return tree_size(self.root)\n",
    "    \n",
    "    def display(self):\n",
    "        return display_keys(self.root)"
   ]
  },
  {
   "cell_type": "markdown",
   "id": "loaded-deposit",
   "metadata": {},
   "source": [
    "**Exercise**: What is the time complexity of `__len__`? Can you reduce it to **O(1)**. Hint: Modify the `BSTNode` class.\n",
    "\n",
    "Let's try using the `TreeMap` class below."
   ]
  },
  {
   "cell_type": "code",
   "execution_count": 120,
   "id": "creative-assessment",
   "metadata": {},
   "outputs": [
    {
     "data": {
      "text/plain": [
       "[User(username='aakash', name='Aakash Rai', email='aakash@example.com'),\n",
       " User(username='biraj', name='Biraj Das', email='biraj@example.com'),\n",
       " User(username='hemanth', name='Hemanth Jain', email='hemanth@example.com'),\n",
       " User(username='jadhesh', name='Jadhesh Verma', email='jadhesh@example.com'),\n",
       " User(username='siddhant', name='Siddhant U', email='siddhantu@example.com'),\n",
       " User(username='sonaksh', name='Sonaksh Kumar', email='sonaksh@example.com'),\n",
       " User(username='vishal', name='Vishal Goel', email='vishal@example.com')]"
      ]
     },
     "execution_count": 120,
     "metadata": {},
     "output_type": "execute_result"
    }
   ],
   "source": [
    "users"
   ]
  },
  {
   "cell_type": "code",
   "execution_count": 121,
   "id": "dedicated-airfare",
   "metadata": {},
   "outputs": [],
   "source": [
    "treemap = TreeMap()"
   ]
  },
  {
   "cell_type": "code",
   "execution_count": 122,
   "id": "organic-vampire",
   "metadata": {},
   "outputs": [
    {
     "name": "stdout",
     "output_type": "stream",
     "text": [
      "∅\n"
     ]
    }
   ],
   "source": [
    "treemap.display()"
   ]
  },
  {
   "cell_type": "code",
   "execution_count": 123,
   "id": "proper-brain",
   "metadata": {},
   "outputs": [],
   "source": [
    "treemap['aakash'] = aakash\n",
    "treemap['jadhesh'] = jadhesh\n",
    "treemap['sonaksh'] = sonaksh"
   ]
  },
  {
   "cell_type": "code",
   "execution_count": 124,
   "id": "mathematical-sender",
   "metadata": {},
   "outputs": [
    {
     "name": "stdout",
     "output_type": "stream",
     "text": [
      "\tsonaksh\n",
      "jadhesh\n",
      "\taakash\n"
     ]
    }
   ],
   "source": [
    "treemap.display()"
   ]
  },
  {
   "cell_type": "code",
   "execution_count": 125,
   "id": "crude-lobby",
   "metadata": {},
   "outputs": [
    {
     "data": {
      "text/plain": [
       "User(username='jadhesh', name='Jadhesh Verma', email='jadhesh@example.com')"
      ]
     },
     "execution_count": 125,
     "metadata": {},
     "output_type": "execute_result"
    }
   ],
   "source": [
    "treemap['jadhesh']"
   ]
  },
  {
   "cell_type": "code",
   "execution_count": 126,
   "id": "running-disposition",
   "metadata": {},
   "outputs": [
    {
     "data": {
      "text/plain": [
       "3"
      ]
     },
     "execution_count": 126,
     "metadata": {},
     "output_type": "execute_result"
    }
   ],
   "source": [
    "len(treemap)"
   ]
  },
  {
   "cell_type": "code",
   "execution_count": 127,
   "id": "victorian-contractor",
   "metadata": {},
   "outputs": [],
   "source": [
    "treemap['biraj'] = biraj\n",
    "treemap['hemanth'] = hemanth\n",
    "treemap['siddhant'] = siddhant\n",
    "treemap['vishal'] = vishal"
   ]
  },
  {
   "cell_type": "code",
   "execution_count": 128,
   "id": "offensive-notice",
   "metadata": {},
   "outputs": [
    {
     "name": "stdout",
     "output_type": "stream",
     "text": [
      "\t\tvishal\n",
      "\tsonaksh\n",
      "\t\tsiddhant\n",
      "jadhesh\n",
      "\t\themanth\n",
      "\tbiraj\n",
      "\t\taakash\n"
     ]
    }
   ],
   "source": [
    "treemap.display()"
   ]
  },
  {
   "cell_type": "code",
   "execution_count": 129,
   "id": "south-hazard",
   "metadata": {},
   "outputs": [
    {
     "name": "stdout",
     "output_type": "stream",
     "text": [
      "aakash User(username='aakash', name='Aakash Rai', email='aakash@example.com')\n",
      "biraj User(username='biraj', name='Biraj Das', email='biraj@example.com')\n",
      "hemanth User(username='hemanth', name='Hemanth Jain', email='hemanth@example.com')\n",
      "jadhesh User(username='jadhesh', name='Jadhesh Verma', email='jadhesh@example.com')\n",
      "siddhant User(username='siddhant', name='Siddhant U', email='siddhantu@example.com')\n",
      "sonaksh User(username='sonaksh', name='Sonaksh Kumar', email='sonaksh@example.com')\n",
      "vishal User(username='vishal', name='Vishal Goel', email='vishal@example.com')\n"
     ]
    }
   ],
   "source": [
    "for key, value in treemap:\n",
    "    print(key, value)"
   ]
  },
  {
   "cell_type": "code",
   "execution_count": 130,
   "id": "dominant-sector",
   "metadata": {},
   "outputs": [
    {
     "data": {
      "text/plain": [
       "[('aakash',\n",
       "  User(username='aakash', name='Aakash Rai', email='aakash@example.com')),\n",
       " ('biraj',\n",
       "  User(username='biraj', name='Biraj Das', email='biraj@example.com')),\n",
       " ('hemanth',\n",
       "  User(username='hemanth', name='Hemanth Jain', email='hemanth@example.com')),\n",
       " ('jadhesh',\n",
       "  User(username='jadhesh', name='Jadhesh Verma', email='jadhesh@example.com')),\n",
       " ('siddhant',\n",
       "  User(username='siddhant', name='Siddhant U', email='siddhantu@example.com')),\n",
       " ('sonaksh',\n",
       "  User(username='sonaksh', name='Sonaksh Kumar', email='sonaksh@example.com')),\n",
       " ('vishal',\n",
       "  User(username='vishal', name='Vishal Goel', email='vishal@example.com'))]"
      ]
     },
     "execution_count": 130,
     "metadata": {},
     "output_type": "execute_result"
    }
   ],
   "source": [
    "list(treemap)"
   ]
  },
  {
   "cell_type": "code",
   "execution_count": 131,
   "id": "large-freedom",
   "metadata": {},
   "outputs": [],
   "source": [
    "treemap['aakash'] = User(username='aakash', name='Aakash N S', email='aakashns@example.com')"
   ]
  },
  {
   "cell_type": "code",
   "execution_count": 132,
   "id": "tropical-advice",
   "metadata": {},
   "outputs": [
    {
     "data": {
      "text/plain": [
       "User(username='aakash', name='Aakash N S', email='aakashns@example.com')"
      ]
     },
     "execution_count": 132,
     "metadata": {},
     "output_type": "execute_result"
    }
   ],
   "source": [
    "treemap['aakash']"
   ]
  },
  {
   "cell_type": "markdown",
   "id": "attached-pacific",
   "metadata": {},
   "source": [
    "\n",
    "**Exercise:** Try out some more examples below. Can our treemap actually handle millions of users profiles?"
   ]
  },
  {
   "cell_type": "code",
   "execution_count": null,
   "id": "wanted-cooking",
   "metadata": {},
   "outputs": [],
   "source": []
  },
  {
   "cell_type": "code",
   "execution_count": null,
   "id": "photographic-desktop",
   "metadata": {},
   "outputs": [],
   "source": []
  },
  {
   "cell_type": "code",
   "execution_count": null,
   "id": "developmental-edward",
   "metadata": {},
   "outputs": [],
   "source": []
  },
  {
   "cell_type": "markdown",
<<<<<<< HEAD
   "id": "continental-entrepreneur",
   "metadata": {},
   "source": [
    "Let's save our work before cotinuing."
   ]
  },
  {
   "cell_type": "code",
   "execution_count": 133,
   "id": "stylish-pencil",
   "metadata": {},
   "outputs": [],
   "source": [
    "import jovian"
   ]
  },
  {
   "cell_type": "code",
   "execution_count": 134,
   "id": "national-stupid",
   "metadata": {},
   "outputs": [
    {
     "data": {
      "application/javascript": [
       "window.require && require([\"base/js/namespace\"],function(Jupyter){Jupyter.notebook.save_checkpoint()})"
      ],
      "text/plain": [
       "<IPython.core.display.Javascript object>"
      ]
     },
     "metadata": {},
     "output_type": "display_data"
    },
    {
     "name": "stdout",
     "output_type": "stream",
     "text": [
      "[jovian] Attempting to save notebook..\u001b[0m\n",
      "[jovian] Updating notebook \"aakashns/python-binary-search-trees\" on https://jovian.com/\u001b[0m\n",
      "[jovian] Uploading notebook..\u001b[0m\n",
      "[jovian] Capturing environment..\u001b[0m\n",
      "[jovian] Committed successfully! https://jovian.com/aakashns/python-binary-search-trees\u001b[0m\n"
     ]
    },
    {
     "data": {
      "text/plain": [
       "'https://jovian.com/aakashns/python-binary-search-trees'"
      ]
     },
     "execution_count": 134,
     "metadata": {},
     "output_type": "execute_result"
    }
   ],
   "source": [
    "jovian.commit()"
   ]
  },
  {
   "cell_type": "markdown",
=======
>>>>>>> dbaba9ec
   "id": "meaning-phrase",
   "metadata": {},
   "source": [
    "## Self-Balancing Binary Trees and AVL Trees\n",
    "\n",
    "A *self-balancing binary tree* remains balanced after every insertion or deletion. Several decades of research has gone into creating self-balancing binary trees, and many approaches have been devised e.g. B-trees, Red Black Trees and  AVL (Adelson-Velsky Landis) trees.\n",
    "\n",
    "We'll take a brief look at AVL trees. Self-balancing in AVL trees is achieved by tracking the *balance factor* (difference between the height of the left subtree and the right subtree) for each node and *rotating* unbalanced subtrees along the path of insertion/deletion to balance them.\n",
    "\n",
    "![](https://upload.wikimedia.org/wikipedia/commons/f/fd/AVL_Tree_Example.gif)\n",
    "\n",
    "In a balanced BST, the balance factor of each node is either 0, -1, or 1. When we perform an insertion, then the balance factor of certain nodes along the path of insertion may change to 2 or -2. Those nodes can be \"rotated\" one-by-one to bring the balance factor back to 1, 0 or -1. \n",
    "\n",
    "There are 4 different scenarios for balancing, two of which require a single rotation, while the others require 2 rotations:\n",
    "\n",
    "\n",
    "![](https://s3.amazonaws.com/hr-challenge-images/0/1436854305-b167cc766c-AVL_Tree_Rebalancing.svg.png)\n",
    "\n",
    "Source: [HackerRank](https://www.hackerrank.com/challenges/self-balancing-tree/problem)\n",
    "\n",
    "Since each rotation takes constant time, and at most `log N` rotations may be required, this operation is far more efficient than creating a balanced binary tree from scratch, allowing insertion and deletion to be performed in `O (log N)` time. Here are some references for AVL Trees:\n",
    "\n",
    "* Explanation of the various cases: https://youtu.be/jDM6_TnYIqE?t=482\n",
    "* Implementation: https://www.geeksforgeeks.org/avl-tree-set-1-insertion/\n"
   ]
  },
  {
   "cell_type": "markdown",
   "id": "persistent-rating",
   "metadata": {},
   "source": [
    "## Summary and Exercises\n",
    "\n",
    "![](https://i.imgur.com/lVqP63n.png)\n",
    "\n",
    "Binary trees form the basis of many modern programming language features (e.g. maps in C++ and Java) and data storage systems (filesystem indexes, relational databases like MySQL). You might wonder if dictionaries in Python are also binary search trees. They're not. They're hash tables, which is a different but equally interesting and important data structure. We'll explore hash tables in a future tutorial.\n",
    "\n",
    "\n",
    "\n",
    "\n",
    "\n",
    "\n",
    "We've covered a lot of ground this in this tutorial, including several common interview questions. Here are a few more problems you can try out:\n",
    "\n",
    "1. Implement rotations and self-balancing insertion\n",
    "1. Implement deletion of a node from a binary search tree\n",
    "2. Implement deletion of a node from a BST (with balancing)\n",
    "3. Find the lowest common ancestor of two nodes in a tree (Hint: Use the `parent` property)\n",
    "4. Find the next node in lexicographic order for a given node\n",
    "5. Given a number k, find the k-th node in a BST.\n",
    "\n",
    "Try more questions here: \n",
    "\n",
    "* https://medium.com/techie-delight/binary-tree-interview-questions-and-practice-problems-439df7e5ea1f\n",
    "* https://leetcode.com/tag/tree/\n",
    "\n",
    "\n",
    "\n",
    "\n"
   ]
  },
  {
   "cell_type": "code",
   "execution_count": null,
   "id": "honey-germany",
   "metadata": {},
   "outputs": [],
   "source": []
  }
 ],
 "metadata": {
  "kernelspec": {
   "display_name": "Python 3",
   "language": "python",
   "name": "python3"
  },
  "language_info": {
   "codemirror_mode": {
    "name": "ipython",
    "version": 3
   },
   "file_extension": ".py",
   "mimetype": "text/x-python",
   "name": "python",
   "nbconvert_exporter": "python",
   "pygments_lexer": "ipython3",
   "version": "3.6.12"
  }
 },
 "nbformat": 4,
 "nbformat_minor": 5
}<|MERGE_RESOLUTION|>--- conflicted
+++ resolved
@@ -28,16 +28,7 @@
     "9. Graphs, Breadth-First Search and Depth-First Search (coming soon)\n",
     "10. Shortest Paths, Spanning Trees & Topological Sorting (coming soon)\n",
     "11. Disjoint Sets and the Union Find Algorithm (coming soon)\n",
-<<<<<<< HEAD
-    "12. Interview Questions, Tips & Practical Advice (coming soon)\n",
-    "\n",
-    "\n",
-    "Earn a verified certificate of accomplishment for this course by signing up here: http://pythondsa.com .\n",
-    "\n",
-    "Ask questions, get help & participate in discussions on the community forum: https://jovian.com/forum/c/data-structures-and-algorithms-in-python/78"
-=======
     "12. Interview Questions, Tips & Practical Advice (coming soon)"
->>>>>>> dbaba9ec
    ]
   },
   {
@@ -1047,83 +1038,6 @@
   },
   {
    "cell_type": "markdown",
-<<<<<<< HEAD
-   "id": "popular-launch",
-   "metadata": {},
-   "source": [
-    "### Save and upload your work to Jovian\n",
-    "\n",
-    "Whether you're running this Jupyter notebook online or on your computer, it's essential to save your work from time to time. You can continue working on a saved notebook later or share it with friends and colleagues to let them execute your code. [Jovian](https://jovian.com/platform-features) offers an easy way of saving and sharing your Jupyter notebooks online."
-   ]
-  },
-  {
-   "cell_type": "code",
-   "execution_count": 34,
-   "id": "interpreted-engine",
-   "metadata": {},
-   "outputs": [],
-   "source": [
-    "!pip install jovian --upgrade --quiet"
-   ]
-  },
-  {
-   "cell_type": "code",
-   "execution_count": 35,
-   "id": "concrete-groove",
-   "metadata": {},
-   "outputs": [],
-   "source": [
-    "import jovian"
-   ]
-  },
-  {
-   "cell_type": "code",
-   "execution_count": 36,
-   "id": "spread-agriculture",
-   "metadata": {},
-   "outputs": [
-    {
-     "data": {
-      "application/javascript": [
-       "window.require && require([\"base/js/namespace\"],function(Jupyter){Jupyter.notebook.save_checkpoint()})"
-      ],
-      "text/plain": [
-       "<IPython.core.display.Javascript object>"
-      ]
-     },
-     "metadata": {},
-     "output_type": "display_data"
-    },
-    {
-     "name": "stdout",
-     "output_type": "stream",
-     "text": [
-      "[jovian] Attempting to save notebook..\u001b[0m\n",
-      "[jovian] Updating notebook \"aakashns/python-binary-search-trees\" on https://jovian.com/\u001b[0m\n",
-      "[jovian] Uploading notebook..\u001b[0m\n",
-      "[jovian] Capturing environment..\u001b[0m\n",
-      "[jovian] Committed successfully! https://jovian.com/aakashns/python-binary-search-trees\u001b[0m\n"
-     ]
-    },
-    {
-     "data": {
-      "text/plain": [
-       "'https://jovian.com/aakashns/python-binary-search-trees'"
-      ]
-     },
-     "execution_count": 36,
-     "metadata": {},
-     "output_type": "execute_result"
-    }
-   ],
-   "source": [
-    "jovian.commit(project='python-binary-search-trees')"
-   ]
-  },
-  {
-   "cell_type": "markdown",
-=======
->>>>>>> dbaba9ec
    "id": "bright-nothing",
    "metadata": {},
    "source": [
@@ -1899,53 +1813,6 @@
    ]
   },
   {
-<<<<<<< HEAD
-   "cell_type": "code",
-   "execution_count": 61,
-   "id": "burning-breathing",
-   "metadata": {},
-   "outputs": [
-    {
-     "data": {
-      "application/javascript": [
-       "window.require && require([\"base/js/namespace\"],function(Jupyter){Jupyter.notebook.save_checkpoint()})"
-      ],
-      "text/plain": [
-       "<IPython.core.display.Javascript object>"
-      ]
-     },
-     "metadata": {},
-     "output_type": "display_data"
-    },
-    {
-     "name": "stdout",
-     "output_type": "stream",
-     "text": [
-      "[jovian] Attempting to save notebook..\u001b[0m\n",
-      "[jovian] Updating notebook \"aakashns/python-binary-search-trees\" on https://jovian.com/\u001b[0m\n",
-      "[jovian] Uploading notebook..\u001b[0m\n",
-      "[jovian] Capturing environment..\u001b[0m\n",
-      "[jovian] Committed successfully! https://jovian.com/aakashns/python-binary-search-trees\u001b[0m\n"
-     ]
-    },
-    {
-     "data": {
-      "text/plain": [
-       "'https://jovian.com/aakashns/python-binary-search-trees'"
-      ]
-     },
-     "execution_count": 61,
-     "metadata": {},
-     "output_type": "execute_result"
-    }
-   ],
-   "source": [
-    "jovian.commit()"
-   ]
-  },
-  {
-=======
->>>>>>> dbaba9ec
    "cell_type": "markdown",
    "id": "vietnamese-difficulty",
    "metadata": {},
@@ -2143,12 +2010,7 @@
    "id": "consolidated-language",
    "metadata": {},
    "source": [
-<<<<<<< HEAD
-    "The class method invocations `TreeNode.height(node)` and `node.height()` are equivalent. Can you guess why we're using the former in the function definitions above? Hint: Track the recursive calls. Discuss on the forum: https://jovian.com/forum/c/data-structures-and-algorithms-in-python/lesson-2/82\n",
-    "\n",
-=======
     "The class method invocations `TreeNode.height(node)` and `node.height()` are equivalent. Can you guess why we're using the former in the function definitions above?\n",
->>>>>>> dbaba9ec
     "Let's try out the various methods defined above for this tree:\n",
     "\n",
     "<img src=\"https://i.imgur.com/d7djJAf.png\" width=\"540\">"
@@ -3165,63 +3027,6 @@
    ]
   },
   {
-<<<<<<< HEAD
-   "cell_type": "code",
-   "execution_count": 101,
-   "id": "reliable-algorithm",
-   "metadata": {},
-   "outputs": [],
-   "source": [
-    "import jovian"
-   ]
-  },
-  {
-   "cell_type": "code",
-   "execution_count": 102,
-   "id": "offensive-escape",
-   "metadata": {},
-   "outputs": [
-    {
-     "data": {
-      "application/javascript": [
-       "window.require && require([\"base/js/namespace\"],function(Jupyter){Jupyter.notebook.save_checkpoint()})"
-      ],
-      "text/plain": [
-       "<IPython.core.display.Javascript object>"
-      ]
-     },
-     "metadata": {},
-     "output_type": "display_data"
-    },
-    {
-     "name": "stdout",
-     "output_type": "stream",
-     "text": [
-      "[jovian] Attempting to save notebook..\u001b[0m\n",
-      "[jovian] Updating notebook \"aakashns/python-binary-search-trees\" on https://jovian.com/\u001b[0m\n",
-      "[jovian] Uploading notebook..\u001b[0m\n",
-      "[jovian] Capturing environment..\u001b[0m\n",
-      "[jovian] Committed successfully! https://jovian.com/aakashns/python-binary-search-trees\u001b[0m\n"
-     ]
-    },
-    {
-     "data": {
-      "text/plain": [
-       "'https://jovian.com/aakashns/python-binary-search-trees'"
-      ]
-     },
-     "execution_count": 102,
-     "metadata": {},
-     "output_type": "execute_result"
-    }
-   ],
-   "source": [
-    "jovian.commit()"
-   ]
-  },
-  {
-=======
->>>>>>> dbaba9ec
    "cell_type": "markdown",
    "id": "constitutional-charleston",
    "metadata": {},
@@ -4069,71 +3874,6 @@
   },
   {
    "cell_type": "markdown",
-<<<<<<< HEAD
-   "id": "continental-entrepreneur",
-   "metadata": {},
-   "source": [
-    "Let's save our work before cotinuing."
-   ]
-  },
-  {
-   "cell_type": "code",
-   "execution_count": 133,
-   "id": "stylish-pencil",
-   "metadata": {},
-   "outputs": [],
-   "source": [
-    "import jovian"
-   ]
-  },
-  {
-   "cell_type": "code",
-   "execution_count": 134,
-   "id": "national-stupid",
-   "metadata": {},
-   "outputs": [
-    {
-     "data": {
-      "application/javascript": [
-       "window.require && require([\"base/js/namespace\"],function(Jupyter){Jupyter.notebook.save_checkpoint()})"
-      ],
-      "text/plain": [
-       "<IPython.core.display.Javascript object>"
-      ]
-     },
-     "metadata": {},
-     "output_type": "display_data"
-    },
-    {
-     "name": "stdout",
-     "output_type": "stream",
-     "text": [
-      "[jovian] Attempting to save notebook..\u001b[0m\n",
-      "[jovian] Updating notebook \"aakashns/python-binary-search-trees\" on https://jovian.com/\u001b[0m\n",
-      "[jovian] Uploading notebook..\u001b[0m\n",
-      "[jovian] Capturing environment..\u001b[0m\n",
-      "[jovian] Committed successfully! https://jovian.com/aakashns/python-binary-search-trees\u001b[0m\n"
-     ]
-    },
-    {
-     "data": {
-      "text/plain": [
-       "'https://jovian.com/aakashns/python-binary-search-trees'"
-      ]
-     },
-     "execution_count": 134,
-     "metadata": {},
-     "output_type": "execute_result"
-    }
-   ],
-   "source": [
-    "jovian.commit()"
-   ]
-  },
-  {
-   "cell_type": "markdown",
-=======
->>>>>>> dbaba9ec
    "id": "meaning-phrase",
    "metadata": {},
    "source": [
