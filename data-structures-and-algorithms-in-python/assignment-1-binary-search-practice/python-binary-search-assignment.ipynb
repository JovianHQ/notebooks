{
 "cells": [
  {
   "cell_type": "markdown",
   "id": "requested-power",
   "metadata": {},
   "source": [
    "# Assignment 1 - Binary Search Practice\n",
    "\n",
    "_This assignment is a part of the course [\"Data Structures and Algorithms in Python\"](https://jovian.com/learn/data-structures-and-algorithms-in-python)._\n",
    "\n",
    "In this assignment, you'll get to practice some of the concepts and skills covered in the following notebooks:\n",
    "\n",
    "1. [Binary Search and Complexity Analysis](https://jovian.com/aakashns/python-binary-search)\n",
    "3. [Solving Programming Problems Systematically](https://jovian.com/aakashns/python-problem-solving-template)\n",
    "\n",
    "As you go through this notebook, you will find a **???** in certain places. To complete this assignment, you must replace all the **???** with appropriate values, expressions or statements to ensure that the notebook runs properly end-to-end. \n",
    "\n",
    "Some things to keep in mind:\n",
    "\n",
    "* Make sure to run all the code cells, otherwise you may get errors like `NameError` for undefined variables.\n",
    "* Do not change variable names, delete cells or disturb other existing code. It may cause problems during evaluation.\n",
    "* In some cases, you may need to add some code cells or new statements before or after the line of code containing the **???**.\n",
    "* Questions marked **(Optional)** will not be considered for evaluation, and can be skipped. They are for your learning.\n",
    "\n",
<<<<<<< HEAD
    "You can make submissions on this page: https://jovian.com/learn/data-structures-and-algorithms-in-python/assignment/assignment-1-binary-search-practice\n",
    "\n",
    "\n",
    "If you are stuck, you can ask for help on the community forum: https://jovian.com/forum/c/data-structures-and-algorithms-in-python/assignment-1/87 . You can get help with errors or ask for hints, but **please don't ask for OR share the full working answer code** on the forum.\n",
    "\n"
=======
    "You can make submissions on this page: https://jovian.com/learn/data-structures-and-algorithms-in-python/assignment/assignment-1-binary-search-practice"
>>>>>>> dbaba9ec
   ]
  },
  {
   "cell_type": "markdown",
   "id": "incident-screw",
   "metadata": {},
   "source": [
    "## How to Run the Code\n",
    "\n",
    "The best way to learn the material is to execute the code and experiment with it yourself. This tutorial is an executable [Jupyter notebook](https://jupyter.org) of `.ipynb` extension. You can _run_ this tutorial and experiment with the code examples in a couple of ways: *using free online resources* (recommended) or *on your computer*.\n",
    "\n",
    "#### Option 1: Running using free online resources (1-click, recommended)\n",
    "\n",
    "The easiest way to start executing the code is to click the **Run** button at the top of this page and select \"Run on Colab\" or \"Run on Kaggle\". Make sure to create an account on [Google Colab](https://colab.research.google.com) or [Kaggle](https://kaggle.com) to use these platforms.\n",
    "\n",
    "\n",
    "#### Option 2: Running on your computer locally\n",
    "\n",
    "To run the code on your computer locally, you'll need to set up [Python](https://www.python.org), download the notebook and install the required libraries. Then, follow the following steps:\n",
    "1. We recommend using the [Conda](https://docs.conda.io/projects/conda/en/latest/user-guide/install/) distribution of Python. Install it in your system.\n",
    "2. Create a folder for storing your notebooks and initialise an environment of conda in it.\n",
    "3. Activate the environment by `conda activate \"env_name\"` and add following dependencies with command `conda install ipykernel` and `conda install notebook`.\n",
    "4. run notebook with `jupyter notebook` and open this notebook to run it.\n",
    "\n",
<<<<<<< HEAD
    "#### Saving your work\n",
    "\n",
    "Before staring the assignment, let's save a snapshot of the assignment to your [Jovian](https://jovian.com) profile, so that you can access it later, and continue your work."
=======
    ">  **Jupyter Notebooks**: This notebook is made of _cells_. Each cell can contain code written in Python or explanations in plain English. You can execute code cells and view the results instantly within the notebook. Jupyter is a powerful platform for experimentation and analysis. Don't be afraid to mess around with the code & break things - you'll learn a lot by encountering and fixing errors. You can use the \"Kernel > Restart & Clear Output\" menu option to clear all outputs and start again from the top."
>>>>>>> dbaba9ec
   ]
  },
  {
   "cell_type": "code",
   "execution_count": null,
   "id": "together-original",
   "metadata": {},
   "outputs": [],
   "source": [
    "!pip install jovian --upgrade --quiet"
   ]
  },
  {
<<<<<<< HEAD
   "cell_type": "code",
   "execution_count": null,
   "id": "painful-receptor",
   "metadata": {},
   "outputs": [],
   "source": [
    "import jovian"
   ]
  },
  {
   "cell_type": "code",
   "execution_count": null,
   "id": "confirmed-stephen",
   "metadata": {},
   "outputs": [],
   "source": [
    "project='python-binary-search-assignment'"
   ]
  },
  {
   "cell_type": "code",
   "execution_count": null,
   "id": "magnetic-economy",
   "metadata": {},
   "outputs": [],
   "source": [
    "jovian.commit(project=project, privacy='secret', environment=None)"
   ]
  },
  {
   "cell_type": "markdown",
   "id": "administrative-marketing",
   "metadata": {},
   "source": [
    "You'll be asked to provide an API Key, to securely upload the notebook to your Jovian.ml account. You can get the API key from your Jovian profile page after logging in / signing up. See the docs for details: https://jovian.com/docs/user-guide/upload.html . \n",
    "\n",
    "The privacy of your assignment notebook is set to \"Secret\", so that you can the evaluators can access it, but it will not shown on your public profile to other users. To continue working on a saved assignment, just run the saved notebook again."
   ]
  },
  {
=======
>>>>>>> dbaba9ec
   "cell_type": "markdown",
   "id": "conservative-worcester",
   "metadata": {},
   "source": [
    "## Problem - Rotated Lists\n",
    "\n",
    "We'll solve the following problem step-by-step:\n",
    "\n",
    "> You are given list of numbers, obtained by rotating a sorted list an unknown number of times. Write a function to determine the minimum number of times the original sorted list was rotated to obtain the given list. Your function should have the worst-case complexity of `O(log N)`, where N is the length of the list. You can assume that all the numbers in the list are unique.\n",
    ">\n",
    "> Example: The list `[5, 6, 9, 0, 2, 3, 4]` was obtained by rotating the sorted list `[0, 2, 3, 4, 5, 6, 9]` 3 times.\n",
    ">\n",
    "> We define \"rotating a list\" as removing the last element of the list and adding it before the first element. E.g. rotating the list `[3, 2, 4, 1]` produces `[1, 3, 2, 4]`. \n",
    ">\n",
    ">\"Sorted list\" refers to a list where the elements are arranged in the increasing order  e.g. `[1, 3, 5, 7]`.\n",
    ">"
   ]
  },
  {
   "cell_type": "markdown",
   "id": "popular-junction",
   "metadata": {},
   "source": [
    "## The Method\n",
    "\n",
    "Here's the systematic strategy we'll apply for solving problems:\n",
    "\n",
    "1. State the problem clearly. Identify the input & output formats.\n",
    "2. Come up with some example inputs & outputs. Try to cover all edge cases.\n",
    "3. Come up with a correct solution for the problem. State it in plain English.\n",
    "4. Implement the solution and test it using example inputs. Fix bugs, if any.\n",
    "5. Analyze the algorithm's complexity and identify inefficiencies, if any.\n",
    "6. Apply the right technique to overcome the inefficiency. Repeat steps 3 to 6.\n",
    "\n",
    "This approach is explained in detail in [Lesson 1](https://jovian.com/learn/data-structures-and-algorithms-in-python/lesson/lesson-1-binary-search-linked-lists-and-complexity) of the course. Let's apply this approach step-by-step."
   ]
  },
  {
   "cell_type": "markdown",
   "id": "rotary-champion",
   "metadata": {},
   "source": [
    "## Solution\n",
    "\n",
    "\n",
    "### 1. State the problem clearly. Identify the input & output formats.\n",
    "\n",
    "While this problem is stated clearly enough, it's always useful to try and express in your own words, in a way that makes it most clear for you. It's perfectly OK if your description overlaps with the original problem statement to a large extent.\n",
    "\n",
    "<br/>\n",
    "\n",
    "_**Q: Express the problem in your own words below (to edit this cell, double click on it).**_\n",
    "\n",
    "**Problem**\n",
    "\n",
    "> **???** \n",
    "\n",
    "<br/>\n",
    "\n",
    "_**Q: The function you write will take one input called `nums`. What does it represent? Give an example.**_\n",
    "\n",
    "**Input**\n",
    "\n",
    "1. `nums`: **???**\n",
    "\n",
    "<br/>\n",
    "\n",
    "_**Q: The function you write will return a single output called `rotations`. What does it represent? Give an example.**_\n",
    "\n",
    "**Output**\n",
    "\n",
    "3. `rotations`: **???**\n",
    "\n",
    "<br/>\n",
    "\n",
    "Based on the above, we can now create a signature of our function:"
   ]
  },
  {
   "cell_type": "code",
   "execution_count": null,
   "id": "adult-boring",
   "metadata": {},
   "outputs": [],
   "source": [
    "def count_rotations(nums):\n",
    "    pass"
   ]
  },
  {
   "cell_type": "markdown",
   "id": "stuck-application",
   "metadata": {},
   "source": [
    "### 2. Come up with some example inputs & outputs. Try to cover all edge cases.\n",
    "\n",
    "Our function should be able to handle any set of valid inputs we pass into it. Here's a list of some possible variations we might encounter:\n",
    "\n",
    "1. A list of size 10 rotated 3 times.\n",
    "2. A list of size 8 rotated 5 times.\n",
    "3. A list that wasn't rotated at all.\n",
    "4. A list that was rotated just once. \n",
    "5. A list that was rotated `n-1` times, where `n` is the size of the list.\n",
    "6. A list that was rotated `n` times (do you get back the original list here?)\n",
    "7. An empty list.\n",
    "8. A list containing just one element.\n",
    "9. (can you think of any more?)\n",
    "\n",
    "We'll express our test cases as dictionaries, to test them easily. Each dictionary will contain 2 keys: `input` (a dictionary itself containing one key for each argument to the function and `output` (the expected result from the function). Here's an example."
   ]
  },
  {
   "cell_type": "code",
   "execution_count": null,
   "id": "incoming-assumption",
   "metadata": {},
   "outputs": [],
   "source": [
    "test = {\n",
    "    'input': {\n",
    "        'nums': [19, 25, 29, 3, 5, 6, 7, 9, 11, 14]\n",
    "    },\n",
    "    'output': 3\n",
    "}"
   ]
  },
  {
   "cell_type": "markdown",
   "id": "nervous-austin",
   "metadata": {},
   "source": [
    "We can test the function by passing the input to it directly or by using the `evaluate_test_case` function from `jovian`."
   ]
  },
  {
   "cell_type": "code",
   "execution_count": null,
   "id": "moral-glenn",
   "metadata": {},
   "outputs": [],
   "source": [
    "nums0 = test['input']['nums']\n",
    "output0 = test['input']['nums']\n",
    "result0 = count_rotations(nums0)\n",
    "\n",
    "result0, result0 == output0"
   ]
  },
  {
   "cell_type": "code",
   "execution_count": null,
   "id": "official-theology",
   "metadata": {},
   "outputs": [],
   "source": [
    "from jovian.pythondsa import evaluate_test_case"
   ]
  },
  {
   "cell_type": "code",
   "execution_count": null,
   "id": "charitable-daniel",
   "metadata": {},
   "outputs": [],
   "source": [
    "evaluate_test_case(count_rotations, test)"
   ]
  },
  {
   "cell_type": "markdown",
   "id": "saved-carnival",
   "metadata": {},
   "source": [
    "Let's create one test case for each of the scenarios listed above. We'll store our test cases in an array called `tests`."
   ]
  },
  {
   "cell_type": "markdown",
   "id": "neither-stability",
   "metadata": {},
   "source": [
    "_**Q: Create proper test cases for each of the scenarios listed above.**_"
   ]
  },
  {
   "cell_type": "code",
   "execution_count": null,
   "id": "egyptian-recording",
   "metadata": {},
   "outputs": [],
   "source": [
    "test0 = test"
   ]
  },
  {
   "cell_type": "code",
   "execution_count": null,
   "id": "capital-milwaukee",
   "metadata": {},
   "outputs": [],
   "source": [
    "# A list of size 8 rotated 5 times.\n",
    "test1 = {\n",
    "    'input': {\n",
    "        'nums': ???\n",
    "    },\n",
    "    'output': ???\n",
    "}"
   ]
  },
  {
   "cell_type": "code",
   "execution_count": null,
   "id": "simple-variable",
   "metadata": {},
   "outputs": [],
   "source": [
    "# A list that wasn't rotated at all.\n",
    "test2 = {\n",
    "    'input': {\n",
    "        'nums': ???\n",
    "    },\n",
    "    'output': ???\n",
    "}"
   ]
  },
  {
   "cell_type": "markdown",
   "id": "bright-accessory",
   "metadata": {},
   "source": [
    "A list that was rotated just once.\n",
    "A list that was rotated n-1 times, where n is the size of the list.\n",
    "A list that was rotated n times (do you get back the original list here?)\n",
    "An empty list.\n",
    "A list containing just one element."
   ]
  },
  {
   "cell_type": "code",
   "execution_count": null,
   "id": "pursuant-facility",
   "metadata": {},
   "outputs": [],
   "source": [
    "# A list that was rotated just once.\n",
    "test3 = {\n",
    "    'input': {\n",
    "        'nums': ???\n",
    "    },\n",
    "    'output': ???\n",
    "}"
   ]
  },
  {
   "cell_type": "code",
   "execution_count": null,
   "id": "boring-minimum",
   "metadata": {},
   "outputs": [],
   "source": [
    "# A list that was rotated n-1 times, where n is the size of the list.\n",
    "test4 = {\n",
    "    'input': {\n",
    "        'nums': ???\n",
    "    },\n",
    "    'output': ???\n",
    "}"
   ]
  },
  {
   "cell_type": "code",
   "execution_count": null,
   "id": "tamil-iceland",
   "metadata": {},
   "outputs": [],
   "source": [
    "# A list that was rotated n times, where n is the size of the list\n",
    "test5 = {\n",
    "    'input': {\n",
    "        'nums': ???\n",
    "    },\n",
    "    'output': ???\n",
    "}"
   ]
  },
  {
   "cell_type": "markdown",
   "id": "sweet-ideal",
   "metadata": {},
   "source": [
    "**HINT**: Read the question carefully to determine the correct output for the above test case."
   ]
  },
  {
   "cell_type": "code",
   "execution_count": null,
   "id": "shared-cream",
   "metadata": {},
   "outputs": [],
   "source": [
    "# An empty list.\n",
    "test6 = {\n",
    "    'input': {\n",
    "        'nums': ???\n",
    "    },\n",
    "    'output': ???\n",
    "}"
   ]
  },
  {
   "cell_type": "code",
   "execution_count": null,
   "id": "advanced-career",
   "metadata": {},
   "outputs": [],
   "source": [
    "# A list containing just one element.\n",
    "test7 = {\n",
    "    'input': {\n",
    "        'nums': ???\n",
    "    },\n",
    "    'output': ???\n",
    "}"
   ]
  },
  {
   "cell_type": "code",
   "execution_count": null,
   "id": "romantic-zambia",
   "metadata": {},
   "outputs": [],
   "source": [
    "tests = [test0, test1, test2, test3, test3, test5, test6, test7]"
   ]
  },
  {
   "cell_type": "markdown",
   "id": "three-factory",
   "metadata": {},
   "source": [
    "_**Q (Optional): Include any further test cases below, for other interesting scenarios you can think of.**_"
   ]
  },
  {
   "cell_type": "code",
   "execution_count": null,
   "id": "infrared-worship",
   "metadata": {},
   "outputs": [],
   "source": []
  },
  {
   "cell_type": "code",
   "execution_count": null,
   "id": "stable-strategy",
   "metadata": {},
   "outputs": [],
   "source": []
  },
  {
   "cell_type": "markdown",
   "id": "arabic-davis",
   "metadata": {},
   "source": [
    "Evaluate your function against all the test cases together using the `evaluate_test_cases` (plural) function from `jovian`."
   ]
  },
  {
   "cell_type": "code",
   "execution_count": null,
   "id": "sophisticated-michael",
   "metadata": {},
   "outputs": [],
   "source": [
    "from jovian.pythondsa import evaluate_test_cases"
   ]
  },
  {
   "cell_type": "code",
   "execution_count": null,
   "id": "major-height",
   "metadata": {},
   "outputs": [],
   "source": [
    "evaluate_test_cases(count_rotations, tests)"
   ]
  },
  {
   "cell_type": "markdown",
   "id": "former-letters",
   "metadata": {},
   "source": [
    "Verify that all the test cases were evaluated. We expect them all to fail, since we haven't implemented the function yet."
   ]
  },
  {
   "cell_type": "markdown",
   "id": "falling-calgary",
   "metadata": {},
   "source": [
    "### 3. Come up with a correct solution for the problem. State it in plain English.\n",
    "\n",
    "Our first goal should always be to come up with a _correct_ solution to the problem, which may not necessarily be the most _efficient_ solution. Try to think of a solution before you read further. \n",
    "\n",
    "Coming up with the correct solution is quite easy, and it's based on this insight: If a list of sorted numbers is rotated `k` times, then the smallest number in the list ends up at position `k` (counting from 0). Further, it is the only number in the list which is smaller than the number before it. Thus, we simply need to **check for each number in the list whether it is smaller than the number that comes before it** (if there is a number before it). Then, our answer i.e. the number of rotations is simply the position of this number is . If we cannot find such a number, then the list wasn't rotated at all.\n",
    "\n",
    "Example: In the list `[19, 25, 29, 3, 5, 6, 7, 9, 11, 14]`, the number `3` is the only number smaller than its predecessor. It occurs at the position `4` (counting from `0`), hence the array was rotated `4` times.\n",
    "\n",
    "\n",
    "We can use the *linear search* algorithm as a first attempt to solve this problem i.e. we can perform the check for every position one by one. But first, try describing the above solution in your own words, that make it clear to you.\n",
    "\n",
    "_**Q (Optional): Describe the linear search solution explained above problem in your own words.**_\n",
    "\n",
    "1. **???**\n",
    "2. **???**\n",
    "3. **???**\n",
    "4. **???**\n",
    "\n",
    "(add more steps if required)"
   ]
  },
  {
   "cell_type": "markdown",
   "id": "future-narrative",
   "metadata": {},
   "source": [
    "###  4. Implement the solution and test it using example inputs. Fix bugs, if any.\n",
    "\n",
    "_**Q: Implement the solution described in step 3.**_"
   ]
  },
  {
   "cell_type": "code",
   "execution_count": null,
   "id": "oriental-founder",
   "metadata": {},
   "outputs": [],
   "source": [
    "def count_rotations_linear(nums):\n",
    "    position = ???                 # What is the intial value of position?\n",
    "    \n",
    "    while ???:                     # When should the loop be terminated?\n",
    "        \n",
    "        # Success criteria: check whether the number at the current position is smaller than the one before it\n",
    "        if position > 0 and ???:   # How to perform the check?\n",
    "            return position\n",
    "        \n",
    "        # Move to the next position\n",
    "        position += 1\n",
    "    \n",
    "    return ???                     # What if none of the positions passed the check               "
   ]
  },
  {
   "cell_type": "markdown",
   "id": "exempt-analysis",
   "metadata": {},
   "source": [
    "Let's test out the function with the first test case."
   ]
  },
  {
   "cell_type": "code",
   "execution_count": null,
   "id": "acceptable-airline",
   "metadata": {},
   "outputs": [],
   "source": [
    "linear_search_result = evaluate_test_case(count_rotations_linear, test)"
   ]
  },
  {
   "cell_type": "markdown",
   "id": "organized-portfolio",
   "metadata": {},
   "source": [
    "Make sure your function passes the test. Fix bugs, if any. \n",
    "\n",
    "Let's test it out with all the test cases."
   ]
  },
  {
   "cell_type": "code",
   "execution_count": null,
   "id": "cooperative-third",
   "metadata": {},
   "outputs": [],
   "source": [
    "linear_search_results = evaluate_test_cases(count_rotations_linear, tests)"
   ]
  },
  {
   "cell_type": "markdown",
   "id": "statistical-lending",
   "metadata": {},
   "source": [
    "Once again, make sure all the tests pass. Fix errors and bugs, if any.\n",
    "\n",
<<<<<<< HEAD
    "**NOTE**: During evaluation, your submission will be tested against a much larger set of test cases (not listed here). Make sure to test your solution thoroughly.\n",
    "\n",
    "If you are stuck, you can ask for help on the community forum: https://jovian.com/forum/c/data-structures-and-algorithms-in-python/assignment-1/87 . You can get help with errors or ask for hints, but **please don't ask for OR share the full working answer code** on the forum."
=======
    "**NOTE**: During evaluation, your submission will be tested against a much larger set of test cases (not listed here). Make sure to test your solution thoroughly."
>>>>>>> dbaba9ec
   ]
  },
  {
   "cell_type": "markdown",
   "id": "economic-spray",
   "metadata": {},
   "source": [
    "### 5. Analyze the algorithm's complexity and identify inefficiencies, if any.\n",
    "\n",
    "Count the maximum number of iterations it may take for the algorithm to return the result.\n",
    "\n",
    "_**Q: What is the worst-case complexity (running time) of the algorithm expressed in the Big O Notation? Assume that the size of the list is `N` (uppercase).**_\n"
   ]
  },
  {
   "cell_type": "code",
   "execution_count": null,
   "id": "attended-indonesia",
   "metadata": {},
   "outputs": [],
   "source": [
    "linear_search_complexity = \"???\""
   ]
  },
  {
   "cell_type": "markdown",
   "id": "pregnant-steal",
   "metadata": {},
   "source": [
    "### 6. Apply the right technique to overcome the inefficiency. Repeat steps 3 to 6.\n",
    "\n",
    "As you might have guessed, we can apply _Binary Search_ to solve this problem. The key question we need to answer in binary search is: Given the middle element, how to decide if it is the answer (smallest number), or whether the answer lies to the left or right of it. \n",
    "\n",
    "If the middle element is smaller than its predecessor, then it is the answer. However, if it isn't, this check is not sufficient to determine whether the answer lies to the left or the right of it. Consider the following examples.\n",
    "\n",
    "`[7, 8, 1, 3, 4, 5, 6]` (answer lies to the left of the middle element)\n",
    "\n",
    "`[1, 2, 3, 4, 5, -1, 0]` (answer lies to the right of the middle element)\n",
    "\n",
    "Here's a check that will help us determine if the answer lies to the left or the right: _If the middle element of the list is smaller than the last element of the range, then the answer lies to the left of it. Otherwise, the answer lies to the right._\n",
    "\n",
    "Do you see why this strategy works?\n"
   ]
  },
  {
   "cell_type": "markdown",
   "id": "static-finder",
   "metadata": {},
   "source": [
    "### 7. Come up with a correct solution for the problem. State it in plain English.\n",
    "\n",
    "Before we implement the solution, it's useful to describe it in a way that makes most sense to you. In a coding interview, you will almost certainly be asked to describe your approach before you start writing code.\n",
    "\n",
    "_**Q (Optional): Describe the binary search solution explained above problem in your own words.**_\n",
    "\n",
    "1. **???**\n",
    "2. **???**\n",
    "3. **???**\n",
    "4. **???**\n",
    "\n",
    "(add more steps if required)"
   ]
  },
  {
   "cell_type": "markdown",
   "id": "recorded-directive",
   "metadata": {},
   "source": [
    "### 8. Implement the solution and test it using example inputs. Fix bugs, if any.\n",
    "\n",
<<<<<<< HEAD
    "*__Q: Implement the binary search solution described in step 7.__*\n",
    "\n",
    "If you are stuck, you can ask for help on the community forum: https://jovian.com/forum/c/data-structures-and-algorithms-in-python/assignment-1/87 . You can get help with errors or ask for hints, but **please don't ask for OR share the full working answer code** on the forum."
=======
    "*__Q: Implement the binary search solution described in step 7.__*"
>>>>>>> dbaba9ec
   ]
  },
  {
   "cell_type": "code",
   "execution_count": null,
   "id": "complete-thing",
   "metadata": {},
   "outputs": [],
   "source": [
    "def count_rotations_binary(nums):\n",
    "    lo = ???\n",
    "    hi = ???\n",
    "    \n",
    "    while ???:\n",
    "        mid = ???\n",
    "        mid_number = nums[mid]\n",
    "        \n",
    "        # Uncomment the next line for logging the values and fixing errors.\n",
    "        # print(\"lo:\", lo, \", hi:\", hi, \", mid:\", mid, \", mid_number:\", mid_number)\n",
    "        \n",
    "        if mid > 0 and ???:\n",
    "            # The middle position is the answer\n",
    "            return mid\n",
    "        \n",
    "        elif ???:\n",
    "            # Answer lies in the left half\n",
    "            hi = mid - 1  \n",
    "        \n",
    "        else:\n",
    "            # Answer lies in the right half\n",
    "            lo = mid + 1\n",
    "    \n",
    "    return ???"
   ]
  },
  {
   "cell_type": "markdown",
   "id": "parliamentary-element",
   "metadata": {},
   "source": [
    "Let's test out the function with the first test case."
   ]
  },
  {
   "cell_type": "code",
   "execution_count": null,
   "id": "assigned-worth",
   "metadata": {},
   "outputs": [],
   "source": [
    "binary_search_result = evaluate_test_case(count_rotations_binary, test)"
   ]
  },
  {
   "cell_type": "markdown",
   "id": "noted-planning",
   "metadata": {},
   "source": [
    "Make sure your function passes the test. Fix bugs, if any.\n",
    "\n",
    "Let's test it out with all the test cases."
   ]
  },
  {
   "cell_type": "code",
   "execution_count": null,
   "id": "operational-symposium",
   "metadata": {},
   "outputs": [],
   "source": [
    "binary_search_results = evaluate_test_cases(count_rotations_binary, test)"
   ]
  },
  {
   "cell_type": "markdown",
   "id": "normal-gregory",
   "metadata": {},
   "source": [
    "Once again, make sure all the tests pass. Fix errors and bugs, if any.\n",
    "\n",
<<<<<<< HEAD
    "**NOTE**: During evaluation, your submission will be tested against a much larger set of test cases (not listed here). Make sure to test your solution thoroughly.\n",
    "\n",
    "If you are stuck, you can ask for help on the community forum: https://jovian.com/forum/c/data-structures-and-algorithms-in-python/assignment-1/87 . You can get help with errors or ask for hints, but **please don't ask for OR share the full working answer code** on the forum.\n",
    "\n",
    "Let's save our work before continuing."
   ]
  },
  {
   "cell_type": "code",
   "execution_count": null,
   "id": "amateur-stomach",
   "metadata": {},
   "outputs": [],
   "source": [
    "jovian.commit(project=project)"
=======
    "**NOTE**: During evaluation, your submission will be tested against a much larger set of test cases (not listed here). Make sure to test your solution thoroughly."
>>>>>>> dbaba9ec
   ]
  },
  {
   "cell_type": "markdown",
   "id": "honey-cosmetic",
   "metadata": {},
   "source": [
    "### 9. Analyze the algorithm's complexity and identify inefficiencies, if any.\n",
    "\n",
    "_**Q: What is the worst-case complexity (running time) of the algorithm expressed in the Big O Notation? Assume that the size of the list is `N` (uppercase).**_\n",
    "\n",
    "Hint: Count the maximum number of iterations it may take for the algorithm to return the result."
   ]
  },
  {
   "cell_type": "code",
   "execution_count": null,
   "id": "negative-metallic",
   "metadata": {},
   "outputs": [],
   "source": [
    "binary_search_complexity = \"???\""
   ]
  },
  {
   "cell_type": "markdown",
   "id": "round-lounge",
   "metadata": {},
   "source": [
    "Is binary search the optimal solution to the problem? How can you prove it? Think about it."
   ]
  },
  {
   "cell_type": "markdown",
   "id": "nominated-orleans",
   "metadata": {},
   "source": [
    "## Make a Submission\n",
    "\n",
    "To make a submission, visit the [assignment page](https://jovian.com/learn/data-structures-and-algorithms-in-python/assignment/assignment-1-binary-search-practice) and submit the link to your notebook.\n",
    "\n",
    "You can also make a submission by executing the following statement:"
   ]
  },
  {
   "cell_type": "code",
   "execution_count": null,
   "id": "sticky-motel",
   "metadata": {},
   "outputs": [],
   "source": [
    "jovian.submit(assignment=\"pythondsa-assignment1\")"
   ]
  },
  {
   "cell_type": "markdown",
   "id": "elder-cement",
   "metadata": {},
   "source": [
    "You can view your previous submissions under the \"Submission History\" section of the [assignment page](https://jovian.com/learn/data-structures-and-algorithms-in-python/assignment/assignment-1-binary-search-practice). Only your last sumission will be considered for evaluation."
   ]
  },
  {
   "cell_type": "markdown",
   "id": "civilian-tyler",
   "metadata": {},
   "source": [
    "## Bonus Questions\n",
    "\n",
<<<<<<< HEAD
    "The questions in this section are optional, and will not affect your grade. Discuss the bonus questions here: https://jovian.com/forum/t/optional-bonus-questions-discussion-assignment-1/15486\n",
    "\n",
    "You can also copy over the bonus questions to a new notebook to share your solution on the forum without sharing your assignment notebook. Duplicate this template: https://jovian.com/aakashns/python-problem-solving-template\n",
=======
    "The questions in this section are optional, and will not affect your grade. Duplicate this template: https://jovian.com/aakashns/python-problem-solving-template to get started.\n",
>>>>>>> dbaba9ec
    "\n",
    "\n",
    "### Optional Bonus 1: Using the Generic Binary Search Algorithm\n",
    "\n",
    "The `jovian` library provides a generic implementation of the binary search algorithm."
   ]
  },
  {
   "cell_type": "code",
   "execution_count": null,
   "id": "severe-personal",
   "metadata": {},
   "outputs": [],
   "source": [
    "from jovian.pythondsa import binary_search"
   ]
  },
  {
   "cell_type": "markdown",
   "id": "positive-vessel",
   "metadata": {},
   "source": [
    "You can view it's source code using the `??` command in Jupyter or on [the Github repository](https://github.com/JovianML/jovian-py/blob/master/jovian/pythondsa/__init__.py#L68) for the `jovian` library."
   ]
  },
  {
   "cell_type": "code",
   "execution_count": null,
   "id": "protecting-brave",
   "metadata": {},
   "outputs": [],
   "source": [
    "??binary_search"
   ]
  },
  {
   "cell_type": "markdown",
   "id": "direct-empty",
   "metadata": {},
   "source": [
    "_**Q (Optional): Implement the `count_rotations` function using the generic `binary_search` function.**_\n",
    "\n",
    "Hint: You'll need to define the condition which returns `\"found\"`, `\"left\"` or `\"right\"` by performing the appropriate check on the middle position in the range."
   ]
  },
  {
   "cell_type": "code",
   "execution_count": null,
   "id": "amino-feedback",
   "metadata": {},
   "outputs": [],
   "source": [
    "def count_rotations_generic(nums):\n",
    "    def condition(mid):\n",
    "        pass # replace this with your code\n",
    "        \n",
    "    return binary_search(0, len(nums)-1, condition)"
   ]
  },
  {
   "cell_type": "code",
   "execution_count": null,
   "id": "eastern-raising",
   "metadata": {},
   "outputs": [],
   "source": [
    "evaluate_test_case(count_rotations_generic, test)"
   ]
  },
  {
   "cell_type": "code",
   "execution_count": null,
   "id": "failing-monitoring",
   "metadata": {},
   "outputs": [],
   "source": [
    "evaluate_test_cases(count_rotations_generic, test)"
   ]
  },
  {
<<<<<<< HEAD
   "cell_type": "code",
   "execution_count": null,
   "id": "closed-monday",
   "metadata": {},
   "outputs": [],
   "source": [
    "jovian.commit()"
   ]
  },
  {
   "cell_type": "markdown",
   "id": "realistic-assessment",
   "metadata": {},
   "source": [
    "Discuss your solution on the forum: https://jovian.com/forum/c/data-structures-and-algorithms-in-python/assignment-1/87"
   ]
  },
  {
=======
>>>>>>> dbaba9ec
   "cell_type": "markdown",
   "id": "naughty-spotlight",
   "metadata": {},
   "source": [
    "### Optional Bonus 2: Handling repeating numbers\n",
    "\n",
    "So far we've assumed that the numbers in the list are unique. What if the numbers can repeat? E.g. `[5, 6, 6, 9, 9, 9, 0, 0, 2, 3, 3, 3, 3, 4, 4]`. Can you modify your solution to handle this special case?\n",
    "\n",
    "\n",
    "_**Q (Optional): Create additional test cases where the list can contain repeating numbers**_"
   ]
  },
  {
   "cell_type": "code",
   "execution_count": null,
   "id": "designed-stationery",
   "metadata": {},
   "outputs": [],
   "source": [
    "extended_tests = list(tests)"
   ]
  },
  {
   "cell_type": "code",
   "execution_count": null,
   "id": "reflected-backup",
   "metadata": {},
   "outputs": [],
   "source": [
    "extended_test.append({\n",
    "    # add your test case here\n",
    "})"
   ]
  },
  {
   "cell_type": "code",
   "execution_count": null,
   "id": "rental-specific",
   "metadata": {},
   "outputs": [],
   "source": [
    "extended_test.append({\n",
    "    # add your test case here\n",
    "})"
   ]
  },
  {
   "cell_type": "code",
   "execution_count": null,
   "id": "social-baker",
   "metadata": {},
   "outputs": [],
   "source": [
    "# add more test cases if required"
   ]
  },
  {
   "cell_type": "markdown",
   "id": "freelance-kinase",
   "metadata": {},
   "source": [
    "_**Q (Optional): Modify your solution (if required) to handle the case where the list can contain repeating numbers.**_"
   ]
  },
  {
   "cell_type": "code",
   "execution_count": null,
   "id": "vocational-revolution",
   "metadata": {},
   "outputs": [],
   "source": [
    "def count_rotations_generic(nums):\n",
    "    pass # replace this with your code"
   ]
  },
  {
   "cell_type": "markdown",
   "id": "comic-metabolism",
   "metadata": {},
   "source": [
    "Test your function to make sure it works properly."
   ]
  },
  {
   "cell_type": "code",
   "execution_count": null,
   "id": "unlike-offset",
   "metadata": {},
   "outputs": [],
   "source": []
  },
  {
   "cell_type": "code",
   "execution_count": null,
   "id": "pregnant-roommate",
   "metadata": {},
   "outputs": [],
   "source": []
  },
  {
   "cell_type": "markdown",
<<<<<<< HEAD
   "id": "center-solid",
   "metadata": {},
   "source": [
    "Discuss your solution on the forum: https://jovian.com/forum/c/data-structures-and-algorithms-in-python/assignment-1/87"
   ]
  },
  {
   "cell_type": "markdown",
=======
>>>>>>> dbaba9ec
   "id": "intermediate-mailman",
   "metadata": {},
   "source": [
    "### Optional Bonus 3: Searching in a Rotated List\n",
    "\n",
    "Here's a slightly advanced extension to this problem:\n",
    "\n",
    "> You are given list of numbers, obtained by rotating a sorted list an unknown number of times. You are also given a target number. Write a function to find the position of the target number within the rotated list. You can assume that all the numbers in the list are unique.\n",
    ">\n",
    "> Example: In the rotated sorted list `[5, 6, 9, 0, 2, 3, 4]`, the target number `2` occurs at position `5`."
   ]
  },
  {
   "cell_type": "markdown",
   "id": "happy-attack",
   "metadata": {},
   "source": [
    "**Q (Optional): Create some test cases for the above problem.**"
   ]
  },
  {
   "cell_type": "code",
   "execution_count": null,
   "id": "efficient-coffee",
   "metadata": {},
   "outputs": [],
   "source": [
    "tests2 = []"
   ]
  },
  {
   "cell_type": "code",
   "execution_count": null,
   "id": "wicked-junior",
   "metadata": {},
   "outputs": [],
   "source": [
    "# add test cases here"
   ]
  },
  {
   "cell_type": "code",
   "execution_count": null,
   "id": "threaded-piano",
   "metadata": {},
   "outputs": [],
   "source": []
  },
  {
   "cell_type": "markdown",
   "id": "still-presentation",
   "metadata": {},
   "source": [
    "**Q (Optional): Implement a solution to the above problem using binary search.**\n",
    "\n",
    "_HINT:_ One way to solve this problem is to identify two sorted subarrays within the given array (using the `count_rotations_binary` function defined above), then perform a binary search on each subarray to determine the position of the target element. Another way is to modify `count_rotations_binary` to solve the problem directly."
   ]
  },
  {
   "cell_type": "code",
   "execution_count": null,
   "id": "great-peter",
   "metadata": {},
   "outputs": [],
   "source": [
    "def find_element(nums, target):\n",
    "    pass "
   ]
  },
  {
   "cell_type": "markdown",
   "id": "initial-arthur",
   "metadata": {},
   "source": [
    "Test your solution using the cells below."
   ]
  },
  {
   "cell_type": "code",
   "execution_count": null,
   "id": "duplicate-separate",
   "metadata": {},
   "outputs": [],
   "source": []
  },
  {
   "cell_type": "markdown",
   "id": "choice-utilization",
   "metadata": {},
   "source": [
<<<<<<< HEAD
    "You can test your solution to the above problem here: https://leetcode.com/problems/search-in-rotated-sorted-array/\n",
    "\n",
    "Discuss your approach on the forum: https://jovian.com/forum/c/data-structures-and-algorithms-in-python/assignment-1/87"
   ]
  },
  {
   "cell_type": "code",
   "execution_count": null,
   "id": "useful-bhutan",
   "metadata": {},
   "outputs": [],
   "source": [
    "jovian.commit()"
=======
    "You can test your solution to the above problem here: https://leetcode.com/problems/search-in-rotated-sorted-array/"
>>>>>>> dbaba9ec
   ]
  }
 ],
 "metadata": {
  "kernelspec": {
   "display_name": "Python 3",
   "language": "python",
   "name": "python3"
  },
  "language_info": {
   "codemirror_mode": {
    "name": "ipython",
    "version": 3
   },
   "file_extension": ".py",
   "mimetype": "text/x-python",
   "name": "python",
   "nbconvert_exporter": "python",
   "pygments_lexer": "ipython3",
   "version": "3.6.12"
  }
 },
 "nbformat": 4,
 "nbformat_minor": 5
}<|MERGE_RESOLUTION|>--- conflicted
+++ resolved
@@ -23,15 +23,7 @@
     "* In some cases, you may need to add some code cells or new statements before or after the line of code containing the **???**.\n",
     "* Questions marked **(Optional)** will not be considered for evaluation, and can be skipped. They are for your learning.\n",
     "\n",
-<<<<<<< HEAD
-    "You can make submissions on this page: https://jovian.com/learn/data-structures-and-algorithms-in-python/assignment/assignment-1-binary-search-practice\n",
-    "\n",
-    "\n",
-    "If you are stuck, you can ask for help on the community forum: https://jovian.com/forum/c/data-structures-and-algorithms-in-python/assignment-1/87 . You can get help with errors or ask for hints, but **please don't ask for OR share the full working answer code** on the forum.\n",
-    "\n"
-=======
     "You can make submissions on this page: https://jovian.com/learn/data-structures-and-algorithms-in-python/assignment/assignment-1-binary-search-practice"
->>>>>>> dbaba9ec
    ]
   },
   {
@@ -56,13 +48,7 @@
     "3. Activate the environment by `conda activate \"env_name\"` and add following dependencies with command `conda install ipykernel` and `conda install notebook`.\n",
     "4. run notebook with `jupyter notebook` and open this notebook to run it.\n",
     "\n",
-<<<<<<< HEAD
-    "#### Saving your work\n",
-    "\n",
-    "Before staring the assignment, let's save a snapshot of the assignment to your [Jovian](https://jovian.com) profile, so that you can access it later, and continue your work."
-=======
     ">  **Jupyter Notebooks**: This notebook is made of _cells_. Each cell can contain code written in Python or explanations in plain English. You can execute code cells and view the results instantly within the notebook. Jupyter is a powerful platform for experimentation and analysis. Don't be afraid to mess around with the code & break things - you'll learn a lot by encountering and fixing errors. You can use the \"Kernel > Restart & Clear Output\" menu option to clear all outputs and start again from the top."
->>>>>>> dbaba9ec
    ]
   },
   {
@@ -76,49 +62,6 @@
    ]
   },
   {
-<<<<<<< HEAD
-   "cell_type": "code",
-   "execution_count": null,
-   "id": "painful-receptor",
-   "metadata": {},
-   "outputs": [],
-   "source": [
-    "import jovian"
-   ]
-  },
-  {
-   "cell_type": "code",
-   "execution_count": null,
-   "id": "confirmed-stephen",
-   "metadata": {},
-   "outputs": [],
-   "source": [
-    "project='python-binary-search-assignment'"
-   ]
-  },
-  {
-   "cell_type": "code",
-   "execution_count": null,
-   "id": "magnetic-economy",
-   "metadata": {},
-   "outputs": [],
-   "source": [
-    "jovian.commit(project=project, privacy='secret', environment=None)"
-   ]
-  },
-  {
-   "cell_type": "markdown",
-   "id": "administrative-marketing",
-   "metadata": {},
-   "source": [
-    "You'll be asked to provide an API Key, to securely upload the notebook to your Jovian.ml account. You can get the API key from your Jovian profile page after logging in / signing up. See the docs for details: https://jovian.com/docs/user-guide/upload.html . \n",
-    "\n",
-    "The privacy of your assignment notebook is set to \"Secret\", so that you can the evaluators can access it, but it will not shown on your public profile to other users. To continue working on a saved assignment, just run the saved notebook again."
-   ]
-  },
-  {
-=======
->>>>>>> dbaba9ec
    "cell_type": "markdown",
    "id": "conservative-worcester",
    "metadata": {},
@@ -618,13 +561,7 @@
    "source": [
     "Once again, make sure all the tests pass. Fix errors and bugs, if any.\n",
     "\n",
-<<<<<<< HEAD
-    "**NOTE**: During evaluation, your submission will be tested against a much larger set of test cases (not listed here). Make sure to test your solution thoroughly.\n",
-    "\n",
-    "If you are stuck, you can ask for help on the community forum: https://jovian.com/forum/c/data-structures-and-algorithms-in-python/assignment-1/87 . You can get help with errors or ask for hints, but **please don't ask for OR share the full working answer code** on the forum."
-=======
     "**NOTE**: During evaluation, your submission will be tested against a much larger set of test cases (not listed here). Make sure to test your solution thoroughly."
->>>>>>> dbaba9ec
    ]
   },
   {
@@ -695,13 +632,7 @@
    "source": [
     "### 8. Implement the solution and test it using example inputs. Fix bugs, if any.\n",
     "\n",
-<<<<<<< HEAD
-    "*__Q: Implement the binary search solution described in step 7.__*\n",
-    "\n",
-    "If you are stuck, you can ask for help on the community forum: https://jovian.com/forum/c/data-structures-and-algorithms-in-python/assignment-1/87 . You can get help with errors or ask for hints, but **please don't ask for OR share the full working answer code** on the forum."
-=======
     "*__Q: Implement the binary search solution described in step 7.__*"
->>>>>>> dbaba9ec
    ]
   },
   {
@@ -782,25 +713,7 @@
    "source": [
     "Once again, make sure all the tests pass. Fix errors and bugs, if any.\n",
     "\n",
-<<<<<<< HEAD
-    "**NOTE**: During evaluation, your submission will be tested against a much larger set of test cases (not listed here). Make sure to test your solution thoroughly.\n",
-    "\n",
-    "If you are stuck, you can ask for help on the community forum: https://jovian.com/forum/c/data-structures-and-algorithms-in-python/assignment-1/87 . You can get help with errors or ask for hints, but **please don't ask for OR share the full working answer code** on the forum.\n",
-    "\n",
-    "Let's save our work before continuing."
-   ]
-  },
-  {
-   "cell_type": "code",
-   "execution_count": null,
-   "id": "amateur-stomach",
-   "metadata": {},
-   "outputs": [],
-   "source": [
-    "jovian.commit(project=project)"
-=======
     "**NOTE**: During evaluation, your submission will be tested against a much larger set of test cases (not listed here). Make sure to test your solution thoroughly."
->>>>>>> dbaba9ec
    ]
   },
   {
@@ -870,13 +783,7 @@
    "source": [
     "## Bonus Questions\n",
     "\n",
-<<<<<<< HEAD
-    "The questions in this section are optional, and will not affect your grade. Discuss the bonus questions here: https://jovian.com/forum/t/optional-bonus-questions-discussion-assignment-1/15486\n",
-    "\n",
-    "You can also copy over the bonus questions to a new notebook to share your solution on the forum without sharing your assignment notebook. Duplicate this template: https://jovian.com/aakashns/python-problem-solving-template\n",
-=======
     "The questions in this section are optional, and will not affect your grade. Duplicate this template: https://jovian.com/aakashns/python-problem-solving-template to get started.\n",
->>>>>>> dbaba9ec
     "\n",
     "\n",
     "### Optional Bonus 1: Using the Generic Binary Search Algorithm\n",
@@ -957,27 +864,6 @@
    ]
   },
   {
-<<<<<<< HEAD
-   "cell_type": "code",
-   "execution_count": null,
-   "id": "closed-monday",
-   "metadata": {},
-   "outputs": [],
-   "source": [
-    "jovian.commit()"
-   ]
-  },
-  {
-   "cell_type": "markdown",
-   "id": "realistic-assessment",
-   "metadata": {},
-   "source": [
-    "Discuss your solution on the forum: https://jovian.com/forum/c/data-structures-and-algorithms-in-python/assignment-1/87"
-   ]
-  },
-  {
-=======
->>>>>>> dbaba9ec
    "cell_type": "markdown",
    "id": "naughty-spotlight",
    "metadata": {},
@@ -1079,17 +965,6 @@
   },
   {
    "cell_type": "markdown",
-<<<<<<< HEAD
-   "id": "center-solid",
-   "metadata": {},
-   "source": [
-    "Discuss your solution on the forum: https://jovian.com/forum/c/data-structures-and-algorithms-in-python/assignment-1/87"
-   ]
-  },
-  {
-   "cell_type": "markdown",
-=======
->>>>>>> dbaba9ec
    "id": "intermediate-mailman",
    "metadata": {},
    "source": [
@@ -1180,23 +1055,7 @@
    "id": "choice-utilization",
    "metadata": {},
    "source": [
-<<<<<<< HEAD
-    "You can test your solution to the above problem here: https://leetcode.com/problems/search-in-rotated-sorted-array/\n",
-    "\n",
-    "Discuss your approach on the forum: https://jovian.com/forum/c/data-structures-and-algorithms-in-python/assignment-1/87"
-   ]
-  },
-  {
-   "cell_type": "code",
-   "execution_count": null,
-   "id": "useful-bhutan",
-   "metadata": {},
-   "outputs": [],
-   "source": [
-    "jovian.commit()"
-=======
     "You can test your solution to the above problem here: https://leetcode.com/problems/search-in-rotated-sorted-array/"
->>>>>>> dbaba9ec
    ]
   }
  ],
